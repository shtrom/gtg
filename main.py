--- conflicted
+++ resolved
@@ -45,277 +45,6 @@
 
 class Gtg:
 
-<<<<<<< HEAD
-    def __init__(self):
-        
-        #Set the Glade file
-        self.gladefile = "gtd-gnome.glade"  
-        self.wTree = gtk.glade.XML(self.gladefile) 
-        
-        #Get the Main Window, and connect the "destroy" event
-        self.window = self.wTree.get_widget("MainWindow")
-        if (self.window):
-            self.window.connect("destroy", self.close)
-            
-        
-        #self.delete_dialog.connect("destroy", self.delete_dialog.hide)
-
-        #Create our dictionay and connect it
-        dic = {
-                "on_add_task"       : self.on_add_task,
-                "on_edit_task"      : self.on_edit_task,
-                "on_delete_task"    : self.on_delete_task,
-                "on_mark_as_done"   : self.on_mark_as_done,
-                "gtk_main_quit"     : self.close,
-                "on_select_tag" : self.on_select_tag,
-                "on_delete_confirm" : self.on_delete_confirm,
-                "on_delete_cancel" : lambda x : x.hide,
-                "on_project_selected" : self.on_project_selected
-              }
-        self.wTree.signal_autoconnect(dic)
-        
-        #Now we have to open our tasks
-        #We create a dict which contains every pair of Backend/project
-        #TODO : do this from a projects configuration
-        backend1 = Backend("mynote.xml")
-        #backend2 = Backend("bert.xml")
-        project1 = backend1.get_project()
-        #project2 = backend2.get_project()
-        #We assign a random number to each project
-        #This way, each project has a unique ID for the session
-        #Warning : this is not persistant ! The pid is different
-        #for each session !
-        # (this is a feature to allow easy import of a project
-        project1.set_pid('1')
-        #project2.set_pid('2')
-        #We add the sync function for project
-        project1.set_sync_func(backend1.sync_project)
-        #project2.set_sync_func(backend2.sync_project)
-        #self.projects is a list of tuples
-        #each tuple is a [backend,project] duo
-        #So we always have the relevant backend for a project if needed
-        self.projects = {}
-        self.projects['1'] = [backend1, project1]
-        #self.projects['2'] = [backend2, project2]
-        
-        
-    def main(self):
-        #Here we will define the main TaskList interface
-        self.c_title=1
-        self.cellBool = gtk.CellRendererToggle()
-        self.cell     = gtk.CellRendererText()
-        
-        #The project list
-        self.project_tview = self.wTree.get_widget("project_tview")
-        self.__add_project_column("Projects",1)
-        self.project_ts = gtk.TreeStore(gobject.TYPE_PYOBJECT,str)
-        self.project_tview.set_model(self.project_ts)
-        #self.project_ts.set_sort_column_id(self.c_title, gtk.SORT_ASCENDING)
-        
-        #The Active tasks treeview
-        self.task_tview = self.wTree.get_widget("task_tview")
-        self.__add_active_column("Actions",2,checkbox=1)
-        self.__add_active_column("Due date",3)
-        self.__add_active_column("Left",4)
-        self.task_ts = gtk.TreeStore(gobject.TYPE_PYOBJECT, bool, str, str, str)
-        self.task_tview.set_model(self.task_ts)
-        self.task_ts.set_sort_column_id(self.c_title, gtk.SORT_ASCENDING)
-        
-        #The done/dismissed taks treeview
-        self.taskdone_tview = self.wTree.get_widget("taskdone_tview")
-        self.__add_closed_column("Closed",2,checkbox=1)
-        self.__add_closed_column("Done date",3)
-        self.taskdone_ts = gtk.TreeStore(gobject.TYPE_PYOBJECT, bool,str,str)
-        self.taskdone_tview.set_model(self.taskdone_ts)
-        self.taskdone_ts.set_sort_column_id(self.c_title, gtk.SORT_ASCENDING)
-        
-        #put the content in those treeviews
-        self.refresh_projects()
-        self.refresh_list()
-        #This is the list of tasks that are already opened in an editor
-        #of course it's empty right now
-        self.opened_task = {}
-        
-        gtk.main()
-        return 0
-    
-    #We double clicked on a project in the project list
-    def on_project_selected(self,widget,row,col) :
-        self.refresh_list()
-    
-    #We refresh the project list. Not needed very often
-    def refresh_projects(self) :
-        self.project_ts.clear()
-        for p_key in self.projects :
-            p = self.projects[p_key][1]
-            title = p.get_name()
-            self.project_ts.append(None,[p_key,title])
-        
-    #refresh list build/refresh your TreeStore of task
-    #to keep it in sync with your self.projects   
-    def refresh_list(self) :
-        #to refresh the list we first empty it then rebuild it
-        #is it acceptable to do that ?
-        self.task_ts.clear()
-        self.taskdone_ts.clear()
-        #We display only tasks of the active projects
-        for p_key in self.get_selected_project() :
-            p = self.projects[p_key][1]  
-            #we first build the active_tasks pane
-            for tid in p.active_tasks() :
-                t = p.get_task(tid)
-                title = t.get_title()
-                duedate = t.get_due_date()
-                left = t.get_days_left()
-                self.task_ts.append(None,[tid,False,title,duedate,left])
-            #then the one with tasks already done
-            for tid in p.unactive_tasks() :
-                t = p.get_task(tid)
-                title = t.get_title()
-                donedate = t.get_done_date()
-                self.taskdone_ts.append(None,[tid,False,title,donedate])
-
-    #If a Task editor is already opened for a given task, we present it
-    #Else, we create a new one.
-    def open_task(self,task) :
-        t = task
-        uid = t.get_id()
-        if self.opened_task.has_key(uid) :
-            self.opened_task[uid].present()
-        else :
-            #We need the pid number to get the backend
-            tid,pid = uid.split('@')
-            backend = self.projects[pid][0]
-            #We give to the task the callback to synchronize the list
-            t.set_sync_func(backend.sync_task)
-            tv = TaskEditor(t,self.refresh_list,self.on_delete_task,self.close_task)
-            #registering as opened
-            self.opened_task[uid] = tv
-    
-    #When an editor is closed, it should deregister itself
-    def close_task(self,tid) :
-        if self.opened_task.has_key(tid) :
-            del self.opened_task[tid]
-            
-    def on_add_task(self,widget) :
-        #We have to select the project to which we should add a task
-        #TODO : what if multiple projects are selected ?
-        #Currently, we take the first one
-        p = self.get_selected_project()[0]
-        task = self.projects[p][1].new_task()
-        self.open_task(task)
-    
-    #Get_selected_task returns two value :
-    # pid (example : '1')
-    # uid (example : '21@1')
-    #Yes, indeed, it means that the pid appears twice.
-    def get_selected_task(self) :
-        uid = None
-        # Get the selection in the gtk.TreeView
-        selection = self.task_tview.get_selection()
-        # Get the selection iter
-        model, selection_iter = selection.get_selected()
-        if selection_iter :
-            uid = self.task_ts.get_value(selection_iter, 0)
-        #maybe the selection is in the taskdone_tview ?
-        else :
-            selection = self.taskdone_tview.get_selection()
-            model, selection_iter = selection.get_selected()
-            if selection_iter :
-                uid = self.taskdone_ts.get_value(selection_iter, 0)
-        tid,pid = uid.split('@')
-        return pid, uid
-        
-    def get_selected_project(self) :
-        #We have to select the project
-        #if pid is none, we should handle a default project
-        #and display all tasks
-        p_selected = self.project_tview.get_selection()
-        pmodel, p_iter = p_selected.get_selected()
-        if p_iter :
-            pid = [self.project_ts.get_value(p_iter, 0)]
-        #If no selection, we display all
-        else :
-            pid = self.projects.keys() 
-        return pid
-        
-    def on_edit_task(self,widget,row=None ,col=None) :
-        pid,tid = self.get_selected_task()
-        if tid :
-            zetask = self.projects[pid][1].get_task(tid)
-            self.open_task(zetask)
-     
-    #if we pass a tid as a parameter, we delete directly
-    #otherwise, we will look which tid is selected   
-    def on_delete_confirm(self,widget) :
-        uid = self.tid_todelete
-        pid = uid.split('@')[1]
-        pr = self.projects[pid][1]
-        pr.delete_task(self.tid_todelete)
-        self.tid_todelete = None
-        self.refresh_list()
-        
-    def on_delete_task(self,widget,tid=None) :
-        #If we don't have a parameter, then take the selection in the treeview
-        if not tid :
-            #tid_to_delete is a [project,task] tuple
-            pid, self.tid_todelete = self.get_selected_task()
-        else :
-            self.tid_todelete = tid
-        #We must at least have something to delete !
-        if self.tid_todelete :
-            delete_dialog = self.wTree.get_widget("confirm_delete")
-            delete_dialog.run()
-            delete_dialog.hide()
-            #has the task been deleted ?
-            return not self.tid_todelete
-        else :
-            return False
-        
-    def on_mark_as_done(self,widget) :
-        pid,tid = self.get_selected_task()
-        if tid :
-            backend = self.projects[pid][0]
-            zetask = self.projects[pid][1].get_task(tid)
-            zetask.set_status("Done")
-            self.refresh_list()
-            backend.sync_task(tid)
-        
-    def on_select_tag(self, widget, row=None ,col=None) :
-        print "to implement"
-        
-    ##### Useful tools##################
-    #    Functions that help to build the GUI. Nothing really interesting.
-    def __add_active_column(self,name,value,checkbox=False) :
-        col = self.__add_column(name,value,checkbox)
-        self.task_tview.append_column(col)
-        
-    def __add_project_column(self,name,value,checkbox=False) :
-        col = self.__add_column(name,value,checkbox)
-        self.project_tview.append_column(col)
-        
-    def __add_closed_column(self,name,value,checkbox=False) :
-        col = self.__add_column(name,value,checkbox)
-        self.taskdone_tview.append_column(col)
-        
-    def __add_column(self,name,value,checkbox=False) :
-        col = gtk.TreeViewColumn(name)
-        if checkbox :
-            col.pack_start(self.cellBool)
-            col.add_attribute(self.cellBool, 'active', checkbox)
-        col.pack_start(self.cell)
-        col.set_resizable(True)        
-        col.set_sort_column_id(value)
-        col.set_attributes(self.cell, markup=value)
-        return col
-        
-    ######Closing the window
-    def close(self,widget=None) :
-        #Saving all projects
-        for p in self.projects :
-            self.projects[p][1].sync()
-        gtk.main_quit()
-=======
     CONFIG_FILE_TEMPLATE = "<?xml version=\"1.0\" ?><config></config>"
 
     def __init__(self):        
@@ -391,8 +120,6 @@
             for node in currentNode.childNodes:
                 self.__cleanNode(node,indent,newl)
 
->>>>>>> 38f48118
-
 #=== EXECUTION =================================================================
 
 if __name__ == "__main__":
