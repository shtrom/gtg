<<<<<<< HEAD
    * Fix bug #511651, white space around title, by mrk
=======
>>>>>>> 8bd3e45d
    * Expanded CLI to gtg to support task descriptions by Bryce Harrington
    * Added a guide to plugins by Chris Johnston
    * RTM plugin tags synchronization by Luca Invernizzi
    * Evolution plugin by Luca Invernizzi
    * Tomboy support by Luca Invernizzi
    * Dbus autostart by Gordon Ball and Luca Invernizzi
    * Notification area bug fixes by Luca Invernizzi

2009-12-11 Getting Things GNOME! 0.2.1
    * Schedule for context menu by Bryce Harrington
    * Improved export feature by Bryce Harrington and Luca Invernizzi
    * Restore closed tasks filtering by selected tag, fixes bug #498857
    * Temporary fix allowing to reset tag color by Matthew Rasmus
    * Added the ability to add a tag from the right click menu in the task browser, by Matthew Rasmus.
    * Better explanation of the "Work view" concept in documentation
    * Multiple selection
    * API clarifications
    * Cut & Paste improvements
    * Notification area plugin improvements
    * Icons reflect action availability
    * Misc. editor bug fixes
    * Misc. tag list bug fixes

2009-12-11 Getting Things GNOME! 0.2
    * Bugs fixes from 0.1.9

2009-12-02 Getting Things GNOME! 0.1.9
    * Support non-exact ("fuzzy") due dates: 'now', 'soon', and 'later' by Kevin Mehall
    * Fixes a bug with gtk stock strings being marked as translatable, by Henning Eggers (#490231)
    * When a task is deleted, all subtask are deleted as well by Mikkel Kjær Jensen
    * Groups for tags and subtags by Kevin Mehall
    * GNOME bugzilla plugin by Guillaume Desmottes
    * Handle tasks spatially (remember position & size)
    * Opened tasks on quit are reopened on start
    * Remove the "File" menu. We have no files, we have tasks!    
    * Patch from mrk to improve compatibility with non GNU systems
    * Close date selector widget on single click
    * The toolbar can now be hidden by Mikkel Kjær Jensen
    * Empty new tasks are deleted when editor is closed
    * lot of bug fixed in the editor while playing with subtasks
    * Works well with the "text besides icon" GNOME option
    * Merge RTM plugin branch from Luca Invernizzi
    * i18n: fixed window title in GTG/taskbrowser/browser.py, by Dario Bertini 
    * Patch from Luca Invernizzi to add XDG_CACHE redefinition in script/debug.sh
    * Patch from Luca Invernizzi to remove unsued get_closed_date
    * Added filtering capabilities by Paulo Cabido
      - Filter callbacks were added to the task browser
      - Filters were also added to the requester 
    * Fixed #406851, incorrect behaviour marking a dismissed task as done by Patrick Coleman
    * Added accelerators to the task editor by Patrick Coleman
    * Plugin for integration with the Hamster Time Tracker by Kevin Mehall
    * Add plugin engine by Paulo Cabido
    * When GTG is already running, use DBUS to raise existing instance rather than failing silently
    * Refactorization and PEP8ification work by Jonathan Lange
    * New keyboard bindings for 'Mark as done' and 'Dismiss' actions
    * New keyboard bindings and accelerators by Jonathan Lange
    * DBus interface by Ryan Paul
    * Remove the 'Delete' button from the toolbar by Jonathan Lange
    * Fix a spelling mistake in the manpage by Jonathan Lange
    * Allow quickadd of capitalized date by remy@frerebeau.org 
    * Added tomboy plugin by Luca Invernizzi
    * Added export function with templates by Luca Invernizzi

2009-07-04 Getting Things GNOME! 0.1.2
    * Available in 18 languages, with 12 languages being more than 99% translated
    * Shadows around the listview widgets, by Jean-François Fortin Tam  
    * Fixes package dependencies
    * Tooltips for button
    * Automatically select title in task editor
    * Crash on startup with non empty LANGUAGE envvar
    * Use GNOME settings for toolbar, by Anton Rebguns
    * Better tag markup handling
    * No more multiple instances
    * HTTP link parsing by Ben Dowling
    * Update README by Michael Vogt
    * Update XML files sooner by Michael Vogt
    * Remember color (by Zach Sheperd)   
    * URLs can now include ';' characters. Fixes bug 360969
    * Added support for opening subtasks and links with the keyboard: Fixes bug 369272, by Ben Dowling
    * Add polish translation by Tomasz Maciejewski
    * Apply patch to fix bug #326388 by Brian Kennedy
    * Apply patch to fix bug #374745 by Brian Kennedy
    * Title for newly created task is now selected to allow easy editing
    * Apply patch to fix bug #374745 by Brian Kennedy
    * Fixed some bugs in the task editor

2009-04-01 Getting Things GNOME! 0.1.1
	* New icon from Kalle Persson
	* Translations are now possible
	* New features :
	  - Quickadd now accepts attributes (by Jonathan Barnoud)
	  - http:// links now open in the browser
          - Shortcut for sidebar (F9): fixes bug #339710
	  - Some UI love for the sidebar and the tag icons, shamelessy copied from f-spot
	  - Hotkeys goodness (patches from Antons Rebguns)
	  - Edit buttons : patches from Antons Rebguns 
	  - Bug #339583, Bug #336314 : patches delete key and
	* Bug fixes :
	  - Calendar open at the correct date
	  - TaskSerial refactorization (by Jonathan Barnoud)
	  - Tooltips on buttons (thanks to Jerome Guelfucci)
	  - First unit tests by Carl Chenet
	  - Error, no crash if the XML file cannot be read (thanks to Carl Chenet)
	  - fix bug #339383 (delete subtask when deleting first char)
	  - Escape title in the treeview : Bug #339874
	  - Focus in the editor : Bug #339269, Bug #339195, Bug #339389
	  - Bug #339269 : Quickadd has the focus on launch
	    enter key to confirm a delete (thanks Gérôme Fournier)
	  - Typos : Bug #339268 Bug #339492 and other patches from Gérôme Fournier.

2009-03-06 Getting Things Gnome ! 0.1
	* Bumping version number. First release of GTG

2009-03-01 Getting Things Gnome! 0.0.9rc3
	* pane/sidebar not saved

2009-03-01 Getting Things Gnome! 0.0.9rc2
	* firstrun_tasks.xml not found on first launch

2009-03-01 Getting Things Gnome! 0.0.9rc1
	* First official release 0.1rc1<|MERGE_RESOLUTION|>--- conflicted
+++ resolved
@@ -1,7 +1,5 @@
-<<<<<<< HEAD
+    * gtg_new task now supports command switches by Luca Invernizzi
     * Fix bug #511651, white space around title, by mrk
-=======
->>>>>>> 8bd3e45d
     * Expanded CLI to gtg to support task descriptions by Bryce Harrington
     * Added a guide to plugins by Chris Johnston
     * RTM plugin tags synchronization by Luca Invernizzi
