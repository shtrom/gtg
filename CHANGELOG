--- conflicted
+++ resolved
@@ -53,12 +53,9 @@
     * Fix for bug-1037051 (Due date is not set for a new subtask), by Nimit Shah
     * Fix for bug #1036955: Due date is not preselected when start date is filled, by Steve Scheel
     * Fix for bug #1045036: Slovak Translation Updated by Slavko
-<<<<<<< HEAD
+    * Remove use of liblarch's "transparent" concept (since it's been removed from liblarch), fixes bugs #1001962, #1001962, #1069257, #1069963: intermediary tags, counter initialization, and regressions caused by initial versions of the patch
     * Fix for bug #1038662: Undefined due dates in subtasks should always stay undefined and displayed as such in the editor
     * Fix for bug #1036695: Date constraints after drag and drop not applied
-=======
-    * Remove use of liblarch's "transparent" concept (since it's been removed from liblarch), fixes bugs #1001962, #1001962, #1069257, #1069963: intermediary tags, counter initialization, and regressions caused by initial versions of the patch
->>>>>>> fc44ed98
 
 2012-02-13 Getting Things GNOME! 0.2.9
     * Big refractorization of code, now using liblarch
