2012-0?-?? Getting Things GNOME! 0.3
    * Hide tasks with due date someday, #931376
    * New Date class by Paul Kishimoto and Izidor Matušov
    * Urgency Color plugin by Wolter Hellmund
    * Allow GTG to run from different locations than /usr/share or /usr/local/share
    * Removed module GTG.tools.openurl and replaced by python's webbrowser.open
    * Removed import_json plugin
    * Saved searches could have assigned color
    * Stopped links from opening when accidently letting go of mouse button while selecting them, #823339, by Steve Scheel
    * Search through DBus
    * GTCli handles error better
    * GTCli allows search through DBus
    * Small change to QuickAdd toolbar:
      * there is allowed whitespace after due: and others, i.e. "due: 2012-04-01" is parsed as a valid attribute
      * added start: which has the same meaning as defer:
    * Automatic restore a backup XML file if the original XML file could not be loaded
    * Backends were renamed to Synchronization Services, by Anant Gupta
    * Reimplement the tag context menu as a widget, in order to - hopefully - be able to implement an enhanced context menu with, for instance, a color picker.
    * Background Colors option was moved from View menu into preferences dialog
    * Reorganised notification area menu (New task, Show browser, <tasks>, Quit)
<<<<<<< HEAD
    * Improved Export plugin, export to PDF works now, by Izidor Matušov
=======
    * Added an option to import local (development) version of liblarch instead of system installed one
>>>>>>> be6736a1

2012-02-13 Getting Things GNOME! 0.2.9
    * Big refractorization of code, now using liblarch
    * Extended backend system to support multiple backends by Luca Invernizzi
    * Backend GUI configuration by Luca Invernizzi
    * Backends:
       * Added Mantis Bug Tracker backend, by Alayn Gortazar
       * Added Tomboy/Gnote backend, by Luca Invernizzi
       * Added Launchpad backend, by Luca Invernizzi
       * Added Twitter/Identica backend, by Luca Invernizzi
    * Graphical crah handler, thanks to Acire and python-snippets
    * Command line tool based on DBus interface of GTG, by Bryce Harrington
    * Added search feature, by João Ascenso
    * Rewritten notification area plugin with showing only 10 most doable tasks from Workview, by Izidor Matušov
    * Setting start/due date by a right click menu in the task browser, by Fabio Prina & Kevin Mehall
    * Right click behaviour in the task treeview is now consistant with other GNOME applications, by Jonathan Barnoud
    * Rework of deleting dialog
    * Previewing task content (gmail-like-ui), #384049, by Luca Invernizzi and Kevin Mehall
    * Attaching file to a task by drag-and-dropping it on the task or writing file:// URI
    * Added script for anonymizing task files; Marko Kevac
    * "Sexy" export template, created by Duncan Lock
    * DBus API is now CamelCase (be sure to update your personal scripts), by Lionel Dricot
    * Fuzzy date "Later" was renamed to "Someday"
    * Daily backup of gtg_tasks.xml
    * Save perferences, window positions and statuses immediately after a change
    * Fixed crash traceback when pressing 'delete' key, by Jeff Oliver
    * Fixed url autolinking for http(s) schemes, by Madhumitha Viswanathan
    * Underscore characters in tasks not treated as accelerators (bug #676088) fixed, by Madhumitha Viswanathan
    * Fixed several bugs about hamster integration, by Richard Klein
    * Added link to web documentation in Help menu, by Ronan Jouchet
    * Fixed bug with data consistency #579189 (empty tags.xml), by Marko Kevac
    * Added samba bugzilla to the bugzilla plugin, by Jelmer Vernoij
    * Fixed bug #532392, a start date is later than a due date, by Volodymyr Floreskul
    * support for gtg:// URIs by Luca Invernizzi
    * Fixed bug #584667, indicating missing plugin dependencies, by Erin McLaughlin
    * Add a new tag dialog keeps the previous value, by Izidor Matušov
    * Added keyword bko for recognizing and linking KDE bugs, by Zimin Huango
    * Several usability improvements, by Jean-François Fortin Tam
    * Several code refratorings by Paul Kishimoto

2011-12-01 Getting Things GNOME! 0.2.5
    * Ability to downgrade data from development, future 0.3 GTG code, by Izidor Matušov

2010-03-02 Getting Things GNOME! 0.2.3
    * Removal of disabled widgets

2010-03-01 Getting Things GNOME! 0.2.2
    * Autostart on login, by Luca Invernizzi
    * Preferences dialog, by Paul Kishimoto
    * Send task by mail plugin by Luca Invernizzi
    * Import_json plugin by Bryce Harrington
    * Improve RTM plugin (bug #520427): don't sync tasks from archived lists
    * Automatic cleanup of closed task, plugin by Luca Invernizzi
    * Allow to change dismissed date of tasks by Luca Invernizzi
    * Docky applet support, by Luca Invernizzi
    * Allow to change closed date of tasks, by Lionel Montrieux, bug #502111 
    * notification area plugin updated to support appindicate by Luca Invernizzi and Jono Bacon
    * gtg_new task now supports command switches by Luca Invernizzi
    * Fix bug #511651, white space around title, by mrk
    * Expanded CLI to gtg to support task descriptions by Bryce Harrington
    * Added a guide to plugins by Chris Johnston
    * RTM plugin tags synchronization by Luca Invernizzi
    * Evolution plugin by Luca Invernizzi
    * Tomboy support by Luca Invernizzi
    * Dbus autostart by Gordon Ball and Luca Invernizzi
    * Notification area bug fixes by Luca Invernizzi

2009-12-11 Getting Things GNOME! 0.2.1
    * Schedule for context menu by Bryce Harrington
    * Improved export feature by Bryce Harrington and Luca Invernizzi
    * Restore closed tasks filtering by selected tag, fixes bug #498857
    * Temporary fix allowing to reset tag color by Matthew Rasmus
    * Added the ability to add a tag from the right click menu in the task browser, by Matthew Rasmus.
    * Better explanation of the "Work view" concept in documentation
    * Multiple selection
    * API clarifications
    * Cut & Paste improvements
    * Notification area plugin improvements
    * Icons reflect action availability
    * Misc. editor bug fixes
    * Misc. tag list bug fixes

2009-12-11 Getting Things GNOME! 0.2
    * Bugs fixes from 0.1.9

2009-12-02 Getting Things GNOME! 0.1.9
    * Support non-exact ("fuzzy") due dates: 'now', 'soon', and 'later' by Kevin Mehall
    * Fixes a bug with gtk stock strings being marked as translatable, by Henning Eggers (#490231)
    * When a task is deleted, all subtask are deleted as well by Mikkel Kjær Jensen
    * Groups for tags and subtags by Kevin Mehall
    * GNOME bugzilla plugin by Guillaume Desmottes
    * Handle tasks spatially (remember position & size)
    * Opened tasks on quit are reopened on start
    * Remove the "File" menu. We have no files, we have tasks!    
    * Patch from mrk to improve compatibility with non GNU systems
    * Close date selector widget on single click
    * The toolbar can now be hidden by Mikkel Kjær Jensen
    * Empty new tasks are deleted when editor is closed
    * lot of bug fixed in the editor while playing with subtasks
    * Works well with the "text besides icon" GNOME option
    * Merge RTM plugin branch from Luca Invernizzi
    * i18n: fixed window title in GTG/taskbrowser/browser.py, by Dario Bertini 
    * Patch from Luca Invernizzi to add XDG_CACHE redefinition in script/debug.sh
    * Patch from Luca Invernizzi to remove unsued get_closed_date
    * Added filtering capabilities by Paulo Cabido
      - Filter callbacks were added to the task browser
      - Filters were also added to the requester 
    * Fixed #406851, incorrect behaviour marking a dismissed task as done by Patrick Coleman
    * Added accelerators to the task editor by Patrick Coleman
    * Plugin for integration with the Hamster Time Tracker by Kevin Mehall
    * Add plugin engine by Paulo Cabido
    * When GTG is already running, use DBUS to raise existing instance rather than failing silently
    * Refactorization and PEP8ification work by Jonathan Lange
    * New keyboard bindings for 'Mark as done' and 'Dismiss' actions
    * New keyboard bindings and accelerators by Jonathan Lange
    * DBus interface by Ryan Paul
    * Remove the 'Delete' button from the toolbar by Jonathan Lange
    * Fix a spelling mistake in the manpage by Jonathan Lange
    * Allow quickadd of capitalized date by remy@frerebeau.org 
    * Added tomboy plugin by Luca Invernizzi
    * Added export function with templates by Luca Invernizzi

2009-07-04 Getting Things GNOME! 0.1.2
    * Available in 18 languages, with 12 languages being more than 99% translated
    * Shadows around the listview widgets, by Jean-François Fortin Tam  
    * Fixes package dependencies
    * Tooltips for button
    * Automatically select title in task editor
    * Crash on startup with non empty LANGUAGE envvar
    * Use GNOME settings for toolbar, by Anton Rebguns
    * Better tag markup handling
    * No more multiple instances
    * HTTP link parsing by Ben Dowling
    * Update README by Michael Vogt
    * Update XML files sooner by Michael Vogt
    * Remember color (by Zach Sheperd)   
    * URLs can now include ';' characters. Fixes bug 360969
    * Added support for opening subtasks and links with the keyboard: Fixes bug 369272, by Ben Dowling
    * Add polish translation by Tomasz Maciejewski
    * Apply patch to fix bug #326388 by Brian Kennedy
    * Apply patch to fix bug #374745 by Brian Kennedy
    * Title for newly created task is now selected to allow easy editing
    * Apply patch to fix bug #374745 by Brian Kennedy
    * Fixed some bugs in the task editor

2009-04-01 Getting Things GNOME! 0.1.1
	* New icon from Kalle Persson
	* Translations are now possible
	* New features :
	  - Quickadd now accepts attributes (by Jonathan Barnoud)
	  - http:// links now open in the browser
          - Shortcut for sidebar (F9): fixes bug #339710
	  - Some UI love for the sidebar and the tag icons, shamelessy copied from f-spot
	  - Hotkeys goodness (patches from Antons Rebguns)
	  - Edit buttons : patches from Antons Rebguns 
	  - Bug #339583, Bug #336314 : patches delete key and
	* Bug fixes :
	  - Calendar open at the correct date
	  - TaskSerial refactorization (by Jonathan Barnoud)
	  - Tooltips on buttons (thanks to Jerome Guelfucci)
	  - First unit tests by Carl Chenet
	  - Error, no crash if the XML file cannot be read (thanks to Carl Chenet)
	  - fix bug #339383 (delete subtask when deleting first char)
	  - Escape title in the treeview : Bug #339874
	  - Focus in the editor : Bug #339269, Bug #339195, Bug #339389
	  - Bug #339269 : Quickadd has the focus on launch
	    enter key to confirm a delete (thanks Gérôme Fournier)
	  - Typos : Bug #339268 Bug #339492 and other patches from Gérôme Fournier.

2009-03-06 Getting Things Gnome ! 0.1
	* Bumping version number. First release of GTG

2009-03-01 Getting Things Gnome! 0.0.9rc3
	* pane/sidebar not saved

2009-03-01 Getting Things Gnome! 0.0.9rc2
	* firstrun_tasks.xml not found on first launch

2009-03-01 Getting Things Gnome! 0.0.9rc1
	* First official release 0.1rc1<|MERGE_RESOLUTION|>--- conflicted
+++ resolved
@@ -18,11 +18,8 @@
     * Reimplement the tag context menu as a widget, in order to - hopefully - be able to implement an enhanced context menu with, for instance, a color picker.
     * Background Colors option was moved from View menu into preferences dialog
     * Reorganised notification area menu (New task, Show browser, <tasks>, Quit)
-<<<<<<< HEAD
+    * Added an option to import local (development) version of liblarch instead of system installed one
     * Improved Export plugin, export to PDF works now, by Izidor Matušov
-=======
-    * Added an option to import local (development) version of liblarch instead of system installed one
->>>>>>> be6736a1
 
 2012-02-13 Getting Things GNOME! 0.2.9
     * Big refractorization of code, now using liblarch
