????-??-?? Getting Things GNOME! ?.?.?
    * Fixed crash traceback when pressing 'delete' key, by Jeff Oliver
    * Added link to web documentation in Help menu, by Ronan Jouchet
    * Fixed bug with data consistency #579189, by Marko Kevac
    * Added samba bugzilla to the bugzilla plugin, by Jelmer Vernoij
    * Fixed bug #532392, a start date is later than a due date, by Volodymyr Floreskul
<<<<<<< HEAD
    * Extended backend system to support multiple backends by Luca Invernizzi
=======
    * support for gtg:// URIs by Luca Invernizzi
>>>>>>> 858993fa

2010-03-01 Getting Things GNOME! 0.2.2
    * Autostart on login, by Luca Invernizzi
    * Preferences dialog, by Paul Kishimoto
    * Send task by mail plugin by Luca Invernizzi
    * Import_json plugin by Bryce Harrington
    * Improve RTM plugin (bug #520427): don't sync tasks from archived lists
    * Automatic cleanup of closed task, plugin by Luca Invernizzi
    * Allow to change dismissed date of tasks by Luca Invernizzi
    * Docky applet support, by Luca Invernizzi
    * Allow to change closed date of tasks, by Lionel Montrieux, bug #502111 
    * notification area plugin updated to support appindicate by Luca Invernizzi and Jono Bacon
    * gtg_new task now supports command switches by Luca Invernizzi
    * Fix bug #511651, white space around title, by mrk
    * Expanded CLI to gtg to support task descriptions by Bryce Harrington
    * Added a guide to plugins by Chris Johnston
    * RTM plugin tags synchronization by Luca Invernizzi
    * Evolution plugin by Luca Invernizzi
    * Tomboy support by Luca Invernizzi
    * Dbus autostart by Gordon Ball and Luca Invernizzi
    * Notification area bug fixes by Luca Invernizzi

2009-12-11 Getting Things GNOME! 0.2.1
    * Schedule for context menu by Bryce Harrington
    * Improved export feature by Bryce Harrington and Luca Invernizzi
    * Restore closed tasks filtering by selected tag, fixes bug #498857
    * Temporary fix allowing to reset tag color by Matthew Rasmus
    * Added the ability to add a tag from the right click menu in the task browser, by Matthew Rasmus.
    * Better explanation of the "Work view" concept in documentation
    * Multiple selection
    * API clarifications
    * Cut & Paste improvements
    * Notification area plugin improvements
    * Icons reflect action availability
    * Misc. editor bug fixes
    * Misc. tag list bug fixes

2009-12-11 Getting Things GNOME! 0.2
    * Bugs fixes from 0.1.9

2009-12-02 Getting Things GNOME! 0.1.9
    * Support non-exact ("fuzzy") due dates: 'now', 'soon', and 'later' by Kevin Mehall
    * Fixes a bug with gtk stock strings being marked as translatable, by Henning Eggers (#490231)
    * When a task is deleted, all subtask are deleted as well by Mikkel Kjær Jensen
    * Groups for tags and subtags by Kevin Mehall
    * GNOME bugzilla plugin by Guillaume Desmottes
    * Handle tasks spatially (remember position & size)
    * Opened tasks on quit are reopened on start
    * Remove the "File" menu. We have no files, we have tasks!    
    * Patch from mrk to improve compatibility with non GNU systems
    * Close date selector widget on single click
    * The toolbar can now be hidden by Mikkel Kjær Jensen
    * Empty new tasks are deleted when editor is closed
    * lot of bug fixed in the editor while playing with subtasks
    * Works well with the "text besides icon" GNOME option
    * Merge RTM plugin branch from Luca Invernizzi
    * i18n: fixed window title in GTG/taskbrowser/browser.py, by Dario Bertini 
    * Patch from Luca Invernizzi to add XDG_CACHE redefinition in script/debug.sh
    * Patch from Luca Invernizzi to remove unsued get_closed_date
    * Added filtering capabilities by Paulo Cabido
      - Filter callbacks were added to the task browser
      - Filters were also added to the requester 
    * Fixed #406851, incorrect behaviour marking a dismissed task as done by Patrick Coleman
    * Added accelerators to the task editor by Patrick Coleman
    * Plugin for integration with the Hamster Time Tracker by Kevin Mehall
    * Add plugin engine by Paulo Cabido
    * When GTG is already running, use DBUS to raise existing instance rather than failing silently
    * Refactorization and PEP8ification work by Jonathan Lange
    * New keyboard bindings for 'Mark as done' and 'Dismiss' actions
    * New keyboard bindings and accelerators by Jonathan Lange
    * DBus interface by Ryan Paul
    * Remove the 'Delete' button from the toolbar by Jonathan Lange
    * Fix a spelling mistake in the manpage by Jonathan Lange
    * Allow quickadd of capitalized date by remy@frerebeau.org 
    * Added tomboy plugin by Luca Invernizzi
    * Added export function with templates by Luca Invernizzi

2009-07-04 Getting Things GNOME! 0.1.2
    * Available in 18 languages, with 12 languages being more than 99% translated
    * Shadows around the listview widgets, by Jean-François Fortin Tam  
    * Fixes package dependencies
    * Tooltips for button
    * Automatically select title in task editor
    * Crash on startup with non empty LANGUAGE envvar
    * Use GNOME settings for toolbar, by Anton Rebguns
    * Better tag markup handling
    * No more multiple instances
    * HTTP link parsing by Ben Dowling
    * Update README by Michael Vogt
    * Update XML files sooner by Michael Vogt
    * Remember color (by Zach Sheperd)   
    * URLs can now include ';' characters. Fixes bug 360969
    * Added support for opening subtasks and links with the keyboard: Fixes bug 369272, by Ben Dowling
    * Add polish translation by Tomasz Maciejewski
    * Apply patch to fix bug #326388 by Brian Kennedy
    * Apply patch to fix bug #374745 by Brian Kennedy
    * Title for newly created task is now selected to allow easy editing
    * Apply patch to fix bug #374745 by Brian Kennedy
    * Fixed some bugs in the task editor

2009-04-01 Getting Things GNOME! 0.1.1
	* New icon from Kalle Persson
	* Translations are now possible
	* New features :
	  - Quickadd now accepts attributes (by Jonathan Barnoud)
	  - http:// links now open in the browser
          - Shortcut for sidebar (F9): fixes bug #339710
	  - Some UI love for the sidebar and the tag icons, shamelessy copied from f-spot
	  - Hotkeys goodness (patches from Antons Rebguns)
	  - Edit buttons : patches from Antons Rebguns 
	  - Bug #339583, Bug #336314 : patches delete key and
	* Bug fixes :
	  - Calendar open at the correct date
	  - TaskSerial refactorization (by Jonathan Barnoud)
	  - Tooltips on buttons (thanks to Jerome Guelfucci)
	  - First unit tests by Carl Chenet
	  - Error, no crash if the XML file cannot be read (thanks to Carl Chenet)
	  - fix bug #339383 (delete subtask when deleting first char)
	  - Escape title in the treeview : Bug #339874
	  - Focus in the editor : Bug #339269, Bug #339195, Bug #339389
	  - Bug #339269 : Quickadd has the focus on launch
	    enter key to confirm a delete (thanks Gérôme Fournier)
	  - Typos : Bug #339268 Bug #339492 and other patches from Gérôme Fournier.

2009-03-06 Getting Things Gnome ! 0.1
	* Bumping version number. First release of GTG

2009-03-01 Getting Things Gnome! 0.0.9rc3
	* pane/sidebar not saved

2009-03-01 Getting Things Gnome! 0.0.9rc2
	* firstrun_tasks.xml not found on first launch

2009-03-01 Getting Things Gnome! 0.0.9rc1
	* First official release 0.1rc1<|MERGE_RESOLUTION|>--- conflicted
+++ resolved
@@ -4,11 +4,8 @@
     * Fixed bug with data consistency #579189, by Marko Kevac
     * Added samba bugzilla to the bugzilla plugin, by Jelmer Vernoij
     * Fixed bug #532392, a start date is later than a due date, by Volodymyr Floreskul
-<<<<<<< HEAD
     * Extended backend system to support multiple backends by Luca Invernizzi
-=======
     * support for gtg:// URIs by Luca Invernizzi
->>>>>>> 858993fa
 
 2010-03-01 Getting Things GNOME! 0.2.2
     * Autostart on login, by Luca Invernizzi
