# Slovak translation for gtg
# Copyright (c) 2010 Rosetta Contributors and Canonical Ltd 2010
# This file is distributed under the same license as the gtg package.
# FIRST AUTHOR <EMAIL@ADDRESS>, 2010.
# Slavko <linux@slavino.sk>, 2011, 2012.
#
msgid ""
msgstr ""
"Project-Id-Version: gtg\n"
"Report-Msgid-Bugs-To: \n"
<<<<<<< HEAD
"POT-Creation-Date: 2012-09-11 10:37+0200\n"
"PO-Revision-Date: 2012-09-13 17:13+0000\n"
"Last-Translator: Izidor Matušov <izidor.matusov@gmail.com>\n"
=======
"POT-Creation-Date: 2013-01-01 17:35+0100\n"
"PO-Revision-Date: 2013-01-24 21:58+0000\n"
"Last-Translator: Slavko <Unknown>\n"
>>>>>>> fa96c6e7
"Language-Team: slovenčina <debian-l10n-slovak@lists.debian.org>\n"
"Language: \n"
"MIME-Version: 1.0\n"
"Content-Type: text/plain; charset=UTF-8\n"
"Content-Transfer-Encoding: 8bit\n"
"Plural-Forms: nplurals=3; plural=(n==1) ? 1 : (n>=2 && n<=4) ? 2 : 0;\n"
"X-Launchpad-Export-Date: 2013-01-25 05:29+0000\n"
"X-Generator: Launchpad (build 16445)\n"
"Language: \n"
"X-POFile-SpellExtra: tasktitle\n"

#: GTG/gtk/backends_dialog/__init__.py:75
#, python-format
msgid "Synchronization Services - %s"
msgstr "Synchronizačné služby – %s"

#: GTG/gtk/backends_dialog/__init__.py:295
#, python-format
msgid "Do you really want to remove the '%s' synchronization service?"
msgstr "Naozaj chcete odstrániť synchronizačnú službu „%s”?"

#: GTG/gtk/backends_dialog/configurepanel.py:148
msgid "Disable syncing"
msgstr "Vypnúť synchronizáciu"

#: GTG/gtk/backends_dialog/configurepanel.py:150
msgid "Enable syncing"
msgstr "Zapnúť synchronizáciu"

#: GTG/gtk/backends_dialog/configurepanel.py:158
msgid "This is the default synchronization service"
msgstr "Toto je predvolená synchronizačná služba"

#: GTG/gtk/backends_dialog/configurepanel.py:161
msgid "Syncing is enabled."
msgstr "Synchronizácia je zapnutá."

#: GTG/gtk/backends_dialog/configurepanel.py:163
msgid "Syncing is <span color=\"red\">disabled</span>."
msgstr "Synchronizácia je <span color=\"red\">vypnutá</span>."

#: GTG/gtk/backends_dialog/parameters_ui/__init__.py:62
msgid "Import tags"
msgstr "Importovať značky"

#: GTG/gtk/backends_dialog/parameters_ui/__init__.py:63
msgid "All tags"
msgstr "Všetky značky"

#: GTG/gtk/backends_dialog/parameters_ui/__init__.py:64
msgid "Just these tags:"
msgstr "Len tieto značky:"

#: GTG/gtk/backends_dialog/parameters_ui/__init__.py:67
msgid "Tags to sync"
msgstr "Značky na synchronizáciu"

#: GTG/gtk/backends_dialog/parameters_ui/__init__.py:68
#: GTG/core/treefactory.py:79
msgid "All tasks"
msgstr "Všetky úlohy"

#: GTG/gtk/backends_dialog/parameters_ui/__init__.py:69
msgid "Tasks with these tags:"
msgstr "Úlohy s týmito značkami:"

#: GTG/gtk/backends_dialog/parameters_ui/__init__.py:73
msgid "Username"
msgstr "Používateľské meno"

#: GTG/gtk/backends_dialog/parameters_ui/__init__.py:78
msgid "Service URL"
msgstr "URL služby"

#: GTG/gtk/backends_dialog/parameters_ui/__init__.py:81
msgid "Import tasks from @ replies "
msgstr "Importovať úlohy z @ odpovedí "

#: GTG/gtk/backends_dialog/parameters_ui/__init__.py:85
msgid "Import tasks from direct messages"
msgstr "Importovať úlohy z priamych správ"

#: GTG/gtk/backends_dialog/parameters_ui/__init__.py:88
msgid "Import tasks from your tweets"
msgstr "Importovať úlohy z tweetov"

#: GTG/gtk/backends_dialog/parameters_ui/__init__.py:91
msgid "Tag your GTG tasks with the bug tags"
msgstr "Označiť úlohy GTG značkami chyby"

#: GTG/gtk/backends_dialog/parameters_ui/__init__.py:94
msgid "Tag your GTG tasks with the project targeted by the bug"
msgstr "Označiť úlohy GTG projektom, ktorému chyba patrí"

#: GTG/gtk/backends_dialog/parameters_ui/periodui.py:49
msgid "Check for new tasks every"
msgstr "Kontrolovať nové úlohy každých"

#: GTG/gtk/backends_dialog/parameters_ui/periodui.py:94
msgid " minute"
msgid_plural " minutes"
msgstr[0] " minút"
msgstr[1] " minúta"
msgstr[2] " minúty"

#: GTG/gtk/backends_dialog/parameters_ui/passwordui.py:48
msgid "Password:"
msgstr "Heslo:"

#: GTG/gtk/backends_dialog/parameters_ui/pathui.py:49
msgid "Filename:"
msgstr "Meno súboru:"

#: GTG/gtk/backends_dialog/addpanel.py:68
msgid "Select synchronization service:"
msgstr "vyberte synchronizačnú službu:"

#: GTG/gtk/backends_dialog/addpanel.py:172
msgid "Syncing is <span color=\"red\">disabled</span>"
msgstr "Synchronizácia je <span color=\"red\">vypnutá</span>"

#: GTG/gtk/backends_dialog/addpanel.py:178
msgid "Author"
msgid_plural "Authors"
msgstr[0] "Autori"
msgstr[1] "Autor"
msgstr[2] "Autori"

#: GTG/gtk/preferences.glade.h:1
msgid "Start Getting Things GNOME! on every login"
msgstr "Spustiť Getting Things GNOME! pri každom prihlásení"

#: GTG/gtk/preferences.glade.h:2
msgid "<b>Startup</b>"
msgstr "<b>Spúšťanie</b>"

#: GTG/gtk/preferences.glade.h:3
msgid "Enable colored backgrounds in the task list"
msgstr "Zapnúť farebné pozadia v zozname úloh"

#: GTG/gtk/preferences.glade.h:4
msgid "Show description preview in the task list."
msgstr "Zobraziť náhľad popisu v zozname úloh."

#: GTG/gtk/preferences.glade.h:5
msgid "<b>Task Browser</b>"
msgstr "<b>Prezerač úloh</b>"

#: GTG/gtk/preferences.glade.h:6
msgid "Font :"
msgstr "Písmo:"

#: GTG/gtk/preferences.glade.h:7
msgid "<b>Editor</b>"
msgstr "<b>Editor</b>"

#: GTG/gtk/preferences.glade.h:8
msgid "page 1"
msgstr "strana 1"

#: GTG/gtk/preferences.glade.h:9
msgid "page 2"
msgstr "strana 2"

#: GTG/gtk/preferences.glade.h:10
msgid "page 3"
msgstr "strana 3"

#: GTG/gtk/deletion.glade.h:1
msgid "Confirm task deletion"
msgstr "Potvrdiť zmazanie úlohy"

#: GTG/gtk/preferences.py:85
#, python-format
msgid "Preferences - %s"
msgstr "Nastavenia – %s"

#: GTG/gtk/browser/__init__.py:37 GTG/gtk/browser/taskbrowser.glade.h:25
#: GTG/gtk/editor/__init__.py:31
msgid "Mark as Done"
msgstr "Označiť ako dokončené"

#: GTG/gtk/browser/__init__.py:38
msgid "Mark the selected task as done"
msgstr "Označiť zvolenú úlohu ako dokončenú"

#: GTG/gtk/browser/__init__.py:39 GTG/gtk/editor/__init__.py:32
msgid "Mark as not Done"
msgstr "Označiť ako _Nedokončené"

#: GTG/gtk/browser/__init__.py:40 GTG/gtk/browser/__init__.py:44
msgid "Mark the selected task as to be done"
msgstr "Označiť zvolenú úlohu ako nedokončenú"

#: GTG/gtk/browser/__init__.py:41 GTG/gtk/browser/taskbrowser.glade.h:26
#: GTG/gtk/editor/__init__.py:33 GTG/gtk/editor/taskeditor.glade.h:3
msgid "Dismiss"
msgstr "Odvolať"

#: GTG/gtk/browser/__init__.py:42
msgid "Mark the task as not to be done anymore"
msgstr "Označiť zvolenú úlohu ako nebude dokončené"

#: GTG/gtk/browser/__init__.py:43 GTG/gtk/editor/__init__.py:34
msgid "Undismiss"
msgstr "Ne_odvolať"

#: GTG/gtk/browser/__init__.py:45
msgid "Permanently remove the selected task"
msgstr "Natrvalo odstrániť zvolenú úlohu"

#: GTG/gtk/browser/__init__.py:46
msgid "Edit the selected task"
msgstr "Upraviť zvolenú úlohu"

#: GTG/gtk/browser/__init__.py:47 GTG/gtk/browser/taskbrowser.glade.h:4
msgid "Create a new task"
msgstr "Vytvoriť novú úlohu"

#: GTG/gtk/browser/__init__.py:48
msgid "Create a new subtask"
msgstr "vytvoriť novú podúlohu"

#: GTG/gtk/browser/__init__.py:49
msgid "Display only the currently actionable tasks"
msgstr "Zobraziť len aktuálne dostupné úlohy"

#: GTG/gtk/browser/__init__.py:50
msgid "Hide this tag from the workview"
msgstr "Skryť túto značku z pracovného pohľadu"

#: GTG/gtk/browser/__init__.py:51
msgid "Show this tag in the workview"
msgstr "Zobraziť túto značku v pracovnom pohľade"

#: GTG/gtk/browser/__init__.py:52
msgid ""
<<<<<<< HEAD
"Welcome to Getting Things GNOME!, your new task manager! In Getting Things "
"GNOME! (GTG), everything is a task. From building a bridge over the Pacific "
"Ocean to changing a light bulb or organizing a party!\n"
"\n"
"If you are new to GTG, please take the time to read this, as it will provide "
"you useful information about how to use GTG to organize your everyday life.\n"
"\n"
"Creating and editing tasks:\n"
"\n"
"Using GTG is easy: you organize what you have to do by creating new tasks. "
"To do this, simply press the &quot;New Task&quot; button, edit the task by "
"describing it, set some parameters, and that's it! Once a task done, you can "
"close it by pressing the &quot;Mark As Done&quot; button.\n"
"\n"
"In GTG, a task is automatically saved while you are editing it. No need to "
"press any &quot;Save&quot; button! Try it: add some text to this task, close "
"the window, and reopen it: your changes are still there!\n"
"\n"
"About subtasks:\n"
"\n"
"In life, you often get more things done by refining them in smaller, more "
"operational tasks. GTG helps to do just this by defining &quot;"
"subtasks&quot;. In GTG, those subtasks are considered as prerequisites that "
"must be completed before being able to close their parent task.\n"
"\n"
"Therefore, in GTG, a task might host one or several subtasks. Those appear "
"as links in the task description, just like the link below. To open and edit "
"a subtask, simply click on its link! Try it yourself: open the following "
"subtask:\n"
"<subtask>1@1</subtask>\n"
"\n"
"Closing a task:\n"
"\n"
"In GTG, once you are done with a task, you can close it by pushing either "
"the &quot;Mark as Done&quot; or the &quot;Dismiss&quot; button. Use the "
"first one if the task is done, and the latter if you want to close it "
"because it is not relevant anymore. Want to try it? Try to close the subtask "
"above for instance!\n"
"\n"
"When you close a task, you will notice that all its subtasks will be "
"automatically closed too! Indeed, GTG considers that if you have completed a "
"given task, then you don't need to do its subtasks anymore (they were "
"prerequisites, after all).\n"
"\n"
"Note that the tasks that you have marked as done or dismissed are listed in "
"the &quot;Closed Tasks Pane&quot; which is hidden by default, but you can "
"easily show it using the View menu.\n"
"\n"
"Learn more about GTG:\n"
"\n"
"If you are interested in knowing more about GTG's other features, you will "
"find more information here:\n"
"<subtask>2@1</subtask>\n"
"<subtask>3@1</subtask>\n"
"<subtask>4@1</subtask>\n"
"<subtask>5@1</subtask>\n"
"<subtask>6@1</subtask>\n"
"<subtask>7@1</subtask>\n"
"<subtask>8@1</subtask>\n"
"\n"
"You can also browse GTG documentation by pressing F1 or opening it using the "
"Help menu.\n"
"\n"
"We sincerely hope you will enjoy using GTG, and thank you for trying it out! "
"Please send us bug reports and ideas for improvement using this web page: "
"https://bugs.launchpad.net/gtg/+filebug If you want to get tips for using "
"GTG or be informed about the newest features, also visit our blog at http://"
"gtg.fritalk.com\n"
"\n"
"The GTG team."
msgstr ""
=======
"You can create, open or filter your tasks                                    "
"                                     here"
msgstr "Tu môžete vytvoriť, otvoriť alebo filtrovať svoje úlohy"
>>>>>>> fa96c6e7

#: GTG/gtk/browser/__init__.py:54
msgid "Clear"
msgstr "Vymazať"

#: GTG/gtk/browser/custominfobar.py:35
#, python-format
msgid ""
<<<<<<< HEAD
"A &quot;Subtask&quot; is something that you need to do first before being "
"able to accomplish your task. In GTG, the purpose of subtasks is to cut down "
"a task in smaller subtasks that are easier to achieve and to track down.\n"
"\n"
"To insert a subtask in the task description (this window, for instance), "
"begin a line with &quot;-&quot;, then write the subtask title and press "
"Enter.\n"
"\n"
"Try inserting one subtask below. Type &quot;- This is my first subtask!"
"&quot;, for instance, and press Enter:\n"
"\n"
"\n"
"\n"
"Alternatively, you can also use the &quot;Insert Subtask&quot; button.\n"
"\n"
"Note that subtasks obey to some rules: first, a subtask's due date can never "
"happen after its parent's due date and, second, when you mark a parent task "
"as done, its subtasks will also be marked as done.\n"
"\n"
"And if you are not happy with your current tasks/subtasks organization, you "
"can always change it by drag-and-dropping tasks on each other in the tasks "
"list."
=======
"The <b>%s</b> synchronization service cannot login with the  supplied "
"authentication data and has been disabled. To retry the login, re-enable the "
"service."
>>>>>>> fa96c6e7
msgstr ""
"Synchronizačná služba <b>%s</b> sa nemôže prihlásiť pomocou zadaných "
"prihlasovacích údajov a bola zakázaná. Na opakovanie prihlásenia, opätovne "
"povoľte službu."

#: GTG/gtk/browser/custominfobar.py:40
#, python-format
msgid ""
"Due to a network problem, I cannot contact the <b>%s</b> synchronization "
"service."
msgstr ""
"Kvôli problému so sieťou nemôžem kontaktovať synchronizačnú službu <b>%s</b>."

#: GTG/gtk/browser/custominfobar.py:43
#, python-format
msgid ""
"Cannot connect to DBus, I've disabled the <b>%s</b> synchronization service."
msgstr ""
"Nemôžem sa pripojiť k DBus, vypol som synchronizačnú službu <b>%s</b>."

#: GTG/gtk/browser/custominfobar.py:105
msgid "Configure synchronization service"
msgstr "Nastaviť synchronizačnú službu"

#: GTG/gtk/browser/custominfobar.py:107
msgid "Ignore"
msgstr "Ignorovať"

#: GTG/gtk/browser/custominfobar.py:115 GTG/gtk/browser/custominfobar.py:120
msgid "Ok"
msgstr "OK"

#: GTG/gtk/browser/custominfobar.py:141
msgid "Confirm"
msgstr "Potvrdiť"

<<<<<<< HEAD
#: GTG/core/firstrun_tasks.py:225
msgid ""
"GTG is still beta software. We like it and use it everyday but you will "
"probably encounter some bugs will you do.\n"
"\n"
"Please, help us improving GTG by reporting them on our Launchpad page:"
"https://bugs.launchpad.net/gtg/+filebug\n"
"\n"
"We need you to make this software better. Any contribution, any idea is "
"welcome!\n"
"\n"
"If you have some trouble with GTG, we might be able to help you or to solve "
"your problem really quickly."
msgstr ""
=======
#: GTG/gtk/browser/custominfobar.py:143
msgid "Continue"
msgstr "Pokračovať"
>>>>>>> fa96c6e7

#: GTG/gtk/browser/modifytags_dialog.glade.h:1
msgid "Modify Tags"
msgstr "Upraviť značky"

<<<<<<< HEAD
#: GTG/core/firstrun_tasks.py:242
msgid ""
"The Quick Add Entry is the fastest way to create a new task. Use the check "
"box in the View menu to enable and disable the entry field.\n"
"\n"
"To add a task simply type its title in the entry and press Enter. The task "
"will be created and selected in the task browser. If a tag is selected in "
"the Tags Sidebar, it will be applied to the task you created.\n"
"\n"
"You can also create a task in the Quick Add Entry and at the same time "
"specify its tags, due and defer date. Follow these format rules:\n"
"\n"
"tags:tag1,tag2,tag3\n"
"\n"
"Using this you can apply as many tags as you wish using comma as separator. "
"Note that any word in the title that begins with &quot;@&quot; will also be "
"interpreted as a tag!\n"
"\n"
"due:date\n"
"defer:date\n"
"\n"
"Using this you can apply a due date or a defer date. Dates can be formated "
"as yyyy-mm-dd (for example 2012-04-01) or yyyymmdd (20120401) or mmdd (0401 "
"- the year being implicitly the current one) or today, tomorrow or a weekday "
"name (due:monday means due next Monday). Dates which are added in this way "
"will not appear in the task title.\n"
"\n"
"Examples:\n"
"\n"
"buy stationary tags:purchases,office due:20120330 defer:tuesday\n"
"\n"
"The above example tells GTG to create a new task with the title &quot;buy "
"stationary&quot;, under the tags &quot;purchases&quot; and &quot;"
"office&quot;, with the due date March 30, 2012 and the start date next "
"Tuesday.\n"
"\n"
"call mum tags:family,calls due:sunday defer:tomorrow\n"
"\n"
"The above example tells GTG to create a new task with the title &quot;call "
"mum&quot;, under the tags &quot;family&quot; and &quot;calls&quot;, with the "
"due date next Sunday and the start date tomorrow."
msgstr ""
=======
#: GTG/gtk/browser/modifytags_dialog.glade.h:2
msgid "Add/Remove Tags"
msgstr "Pridať/Odstrániť značku"
>>>>>>> fa96c6e7

#: GTG/gtk/browser/modifytags_dialog.glade.h:3
msgid "Cancel"
msgstr "Zrušiť"

<<<<<<< HEAD
#: GTG/core/firstrun_tasks.py:288
msgid ""
"Synchronization Services allow GTG to synchronize (meaning to have access or "
"to import) tasks, notes or bugs from other sites or services like Launchpad, "
"Remember the Milk, Tomboy, etc.\n"
"\n"
"This can incredibly useful if, for instance, you want to access your tasks "
"on several instances of GTG running on separate computers, or if you want to "
"edit your tasks using an online service. GTG can also import tasks from "
"specific sites like launchpad for instance, which allows you to manage the "
"bug reports you're working on in GTG!\n"
"\n"
"To use Synchronization Services, use the Edit menu, and select &quot;"
"Synchronization Services&quot;. You will then have the possibility to select "
"among several online or local services from/to where you can import or "
"export your tasks.\n"
"\n"
"If you want to know more about Synchronization Services, you can read more "
"about them by in the dedicated documentation in GTG's help (use the Help "
"menu or press F1 to get access to it)."
msgstr ""
=======
#: GTG/gtk/browser/modifytags_dialog.glade.h:4
msgid "Enter the name of the tag(s) you wish to add or remove:"
msgstr "Zadajte názov značky(iek), ktorú chcete pridať alebo odstrániť:"
>>>>>>> fa96c6e7

#: GTG/gtk/browser/modifytags_dialog.glade.h:5
msgid "TagName"
msgstr "MenoZnačky"

#: GTG/gtk/browser/modifytags_dialog.glade.h:6
msgid ""
<<<<<<< HEAD
"To help you to find specific tasks more easily, GTG allows you to search for "
"tasks based on their content.\n"
"\n"
"Searching for tasks is really easy: just type the words you are looking for "
"in the Quick Add Entry, and select &quot;Search&quot; in the menu that will "
"appear automatically.\n"
"\n"
"GTG stores your searches in the sidebar, under the &quot;Search&quot; "
"section. You can thus always go back to a previous search later on if you "
"need it. Search results are updated automatically, so you always get all the "
"tasks matching your search request.\n"
"\n"
"GTG also saves all the search requests you have made until you explicitely "
"delete them (which you can do by right-clicking on them and selecting &quot;"
"Delete&quot;). That allows you to safely quit GTG without loosing your "
"search requests. This can be very useful when you use the search features to "
"identify specific tasks regularly!\n"
"\n"
"GTG search feature is really powerful and accept many parameters that allows "
"you to search for very specific tasks. For instance, using the search query "
"&quot;@errands !today&quot;, you can search for tasks with the @errands tag "
"that must be done today. To learn more about those search query parameters, "
"you can read the documentation available in GTG's help (press F1 or use the "
"Help menu to get access to it)."
=======
"Hint: you can add several tags by separating them with\n"
"space. Place '!' before tags you want to remove."
>>>>>>> fa96c6e7
msgstr ""
"Tip: môžete pridať viacero značiek, oddelených medzerou.\n"
"Pred značku, ktorú chcete odstrániť pridajte „!”."

#: GTG/gtk/browser/modifytags_dialog.glade.h:8
msgid "Apply to subtasks"
msgstr "Použiť na podúlohy"

#: GTG/gtk/browser/simple_color_selector.py:236
msgid "Add custom color"
msgstr "Pridať vlastnú farbu"

#: GTG/gtk/browser/simple_color_selector.py:264
msgid "Choose a color"
msgstr "Vyberte farbu"

#: GTG/gtk/browser/treeview_factory.py:274
#: GTG/gtk/browser/taskbrowser.glade.h:29
msgid "Tags"
msgstr "Značky"

#: GTG/gtk/browser/treeview_factory.py:317
msgid "Start date"
msgstr "Dátum začiatku"

#: GTG/gtk/browser/treeview_factory.py:328
msgid "Due"
msgstr "Termín"

#: GTG/gtk/browser/treeview_factory.py:348
msgid "Closed date"
msgstr "Dátum dokončenia"

#: GTG/gtk/browser/treeview_factory.py:410
msgid "Title"
msgstr "Názov"

#: GTG/gtk/browser/tag_editor.py:87
msgid "Remove selected icon"
msgstr "Odstrániť označenú ikonu"

#: GTG/gtk/browser/tag_editor.py:224
msgid "Name : "
msgstr "Názov: "

#: GTG/gtk/browser/tag_editor.py:231
msgid "Show Tag in Work View :"
msgstr "Zobraziť značku v pracovnom pohľade :"

#: GTG/gtk/browser/tag_editor.py:244
msgid "Select Tag Color:"
msgstr "Vyberte farbu značky:"

#: GTG/gtk/browser/tag_editor.py:284
msgid ""
"Click To\n"
"Set Icon"
msgstr ""
"Kliknite na\n"
"ikonu"

#: GTG/gtk/browser/tag_editor.py:294
msgid "Enter tag name here"
msgstr "Tu zadajte názov značky"

#: GTG/gtk/browser/modifytags_dialog.py:38
msgid "NewTag"
msgstr "NováZnačka"

#: GTG/gtk/browser/browser.py:582
msgid "no active tasks"
msgstr "žiadne aktívne úlohy"

#: GTG/gtk/browser/browser.py:584
#, python-format
msgid "%(tasks)d active task"
msgid_plural "%(tasks)d active tasks"
msgstr[0] "%(tasks)d aktívne úlohy"
msgstr[1] "%(tasks)d aktívnych úloh"
msgstr[2] "Žiadna aktívny úloha"

#: GTG/gtk/browser/browser.py:1516
msgid "Add Task"
msgstr "Pridať úlohu"

#: GTG/gtk/browser/browser.py:1517
msgid "Open Task"
msgstr "Otvoriť úlohu"

#: GTG/gtk/browser/browser.py:1518 GTG/core/treefactory.py:102
msgid "Search"
msgstr "Hľadať"

#: GTG/gtk/browser/taskbrowser.glade.h:1
msgid "Getting Things GNOME!"
msgstr "Getting Things GNOME!"

#: GTG/gtk/browser/taskbrowser.glade.h:2
msgid "_Tasks"
msgstr "Úl_ohy"

#: GTG/gtk/browser/taskbrowser.glade.h:3
msgid "New _Task"
msgstr "_Nová úloha"

#: GTG/gtk/browser/taskbrowser.glade.h:5
msgid "New _Subtask"
msgstr "Nová _podúloha"

#: GTG/gtk/browser/taskbrowser.glade.h:6
msgid "Mark as _Done"
msgstr "Označiť ako _Dokončené"

#: GTG/gtk/browser/taskbrowser.glade.h:7
msgid "D_ismiss"
msgstr "_Odvolať"

#: GTG/gtk/browser/taskbrowser.glade.h:8
msgid "_Edit"
msgstr "_Upraviť"

#: GTG/gtk/browser/taskbrowser.glade.h:9
msgid "_View"
msgstr "_Zobraziť"

#: GTG/gtk/browser/taskbrowser.glade.h:10
msgid "_Work View"
msgstr "_Pracovný pohľad"

#: GTG/gtk/browser/taskbrowser.glade.h:11
msgid "_Tags Sidebar"
msgstr "Panel _značiek"

#: GTG/gtk/browser/taskbrowser.glade.h:12
msgid "_Closed Tasks Pane"
msgstr "Panel _hotových úloh"

#: GTG/gtk/browser/taskbrowser.glade.h:13
msgid "T_oolbar"
msgstr "Panel _nástrojov"

#: GTG/gtk/browser/taskbrowser.glade.h:14
msgid "_Quick Add Entry"
msgstr "_Rýchle pridanie položky"

#: GTG/gtk/browser/taskbrowser.glade.h:15
msgid "_Plugins"
msgstr "_Zásuvné moduly"

#: GTG/gtk/browser/taskbrowser.glade.h:16
msgid "_Help"
msgstr "_Pomocník"

#: GTG/gtk/browser/taskbrowser.glade.h:17
msgid "Open GTG help"
msgstr "Otvoriť pomocníka GTG"

#: GTG/gtk/browser/taskbrowser.glade.h:18
msgid "Help to translate GTG into your language"
msgstr "Pomôžte preložiť GTG do svojho jazyka"

#: GTG/gtk/browser/taskbrowser.glade.h:19
msgid "Report a problem to GTG developers"
msgstr "nahlásiť problém vývojárom GTG"

#: GTG/gtk/browser/taskbrowser.glade.h:20
msgid "New Task"
msgstr "Nová úloha"

#: GTG/gtk/browser/taskbrowser.glade.h:21
msgid "New Subtask"
msgstr "Nová podúloha"

#: GTG/gtk/browser/taskbrowser.glade.h:22
msgid "Edit"
msgstr "Upraviť"

#: GTG/gtk/browser/taskbrowser.glade.h:23
msgid "Undo"
msgstr "Vrátiť"

#: GTG/gtk/browser/taskbrowser.glade.h:24
msgid "Redo"
msgstr "Opakovať"

#: GTG/gtk/browser/taskbrowser.glade.h:27
#: GTG/gtk/browser/tag_context_menu.py:64 GTG/gtk/editor/taskeditor.glade.h:4
msgid "Delete"
msgstr "Odstrániť"

#: GTG/gtk/browser/taskbrowser.glade.h:28
msgid "Work View"
msgstr "Pracovný pohľad"

#: GTG/gtk/browser/taskbrowser.glade.h:30
msgid "Tasks"
msgstr "Úlohy"

#: GTG/gtk/browser/taskbrowser.glade.h:31
msgid "About GTG!"
msgstr "O GTG!"

#: GTG/gtk/browser/taskbrowser.glade.h:32
msgid "Copyright © 2008-2012 Lionel Dricot, Bertrand Rousseau"
msgstr "Copyright © 2008-2012 Lionel Dricot, Bertrand Rousseau"

#: GTG/gtk/browser/taskbrowser.glade.h:33
msgid ""
"GTG is a personal tasks and TODO-list items organizer for the GNOME desktop "
"environment."
msgstr ""
"GTG je osobný organizátor úloh a zoznamov TODO pre pracovné prostredie GNOME."

#: GTG/gtk/browser/taskbrowser.glade.h:34
msgid "GTG website"
msgstr "GTG webová stránka"

#: GTG/gtk/browser/taskbrowser.glade.h:35
msgid ""
"Getting Things GNOME! is free software; you can redistribute it and/or "
"modify it under the terms of the GNU General Public License as published by "
"the Free Software Foundation; either version 3 of the License, or (at your "
"option) any later version.\n"
"\n"
"Getting Things GNOME! is distributed in the hope that it will be useful, but "
"WITHOUT ANY WARRANTY; without even the implied warranty of MERCHANTABILITY "
"or FITNESS FOR A PARTICULAR PURPOSE.  See the GNU General Public License for "
"more details.\n"
"\n"
"You should have received a copy of the GNU General Public License along with "
"Getting Things GNOME!; if not, write to the Free Software Foundation, Inc., "
"51 Franklin Street, Fifth Floor, Boston, MA 02110-1301, USA."
msgstr ""

#: GTG/gtk/browser/taskbrowser.glade.h:40
msgid "Mark as Not Done"
msgstr "Označiť ako _Nedokončené"

#: GTG/gtk/browser/taskbrowser.glade.h:41
msgid "Und_ismiss"
msgstr "_Obnoviť odvolané"

#: GTG/gtk/browser/taskbrowser.glade.h:42
msgid "Add a subtask"
msgstr "Pridať podúlohu"

#: GTG/gtk/browser/taskbrowser.glade.h:43
msgid "_Set Start Date"
msgstr "_Nastaviť dátum začiatku"

#: GTG/gtk/browser/taskbrowser.glade.h:44
msgid "T_oday"
msgstr "D_nes"

<<<<<<< HEAD
#: GTG/gtk/crashhandler.py:336
msgid ""
" has crashed. Please report the bug on <a href=\"http://bugs.edge.launchpad."
"net/gtg\">our Launchpad page</a>. If you have Apport installed, it will be "
"started for you."
msgstr ""
" spadol. Prosím, nahláste chybu na <a href=\"http://bugs.edge.launchpad.net/"
"gtg\">našej stránke Launchpad</a>. Ak máte nainštalovaný Apport, bude "
"spustený."
=======
#: GTG/gtk/browser/taskbrowser.glade.h:45
msgid "_Tomorrow"
msgstr "_Zajtra"
>>>>>>> fa96c6e7

#: GTG/gtk/browser/taskbrowser.glade.h:46
msgid "Next _Week"
msgstr "Budúci _týždeň"

#: GTG/gtk/browser/taskbrowser.glade.h:47
msgid "Next _Month"
msgstr "Budúci _mesiac"

#: GTG/gtk/browser/taskbrowser.glade.h:48
msgid "Next _Year"
msgstr "Budúci _rok"

#: GTG/gtk/browser/taskbrowser.glade.h:49
msgid "_Clear Start Date"
msgstr "_Vymazať dátum začiatku"

#: GTG/gtk/browser/taskbrowser.glade.h:50
msgid "Set Due Date"
msgstr "Nastaviť dátum ukončenia"

#: GTG/gtk/browser/taskbrowser.glade.h:51
msgid "_Now"
msgstr "_Teraz"

#: GTG/gtk/browser/taskbrowser.glade.h:52
msgid "_Soon"
msgstr "_Skoro"

#: GTG/gtk/browser/taskbrowser.glade.h:53
msgid "_Someday"
msgstr "_Niekedy"

#: GTG/gtk/browser/taskbrowser.glade.h:54
msgid "_Clear Due Date"
msgstr "_Vymazať dátum ukončenia"

#: GTG/gtk/browser/taskbrowser.glade.h:55
msgid "Modify Tags..."
msgstr "Upraviť značky…"

#: GTG/gtk/browser/tag_context_menu.py:59
msgid "Edit Tag..."
msgstr "Upraviť značku…"

#: GTG/gtk/editor/__init__.py:36
msgid "Mark this task as done"
msgstr "Označiť túto úlohu ako dokončenú"

#: GTG/gtk/editor/__init__.py:37 GTG/gtk/editor/__init__.py:39
msgid "Mark this task as to be done"
msgstr "Označiť túto úlohu ako nedokončenú"

#: GTG/gtk/editor/__init__.py:38
msgid "Mark this task as not to be done anymore"
msgstr "Označiť túto úlohu ako nebude dokončené"

#: GTG/gtk/editor/__init__.py:40
msgid "Permanently remove this task"
msgstr "Natrvalo odstrániť túto úlohu"

#: GTG/gtk/editor/__init__.py:41
msgid "Insert a subtask in this task"
msgstr "Pridať k tejto úlohe podúlohu"

#: GTG/gtk/editor/__init__.py:42
msgid "Insert a tag in this task"
msgstr "Pridať tejto úlohe značku"

#: GTG/gtk/editor/editor.py:317
#, python-format
msgid "Completed %(days)d day late"
msgid_plural "Completed %(days)d days late"
msgstr[0] "Dokončené o %(days)d dni neskôr"
msgstr[1] "Dokončené o %(days)d dní neskôr"
msgstr[2] "Dokončené o %(days)d deň neskôr"

#: GTG/gtk/editor/editor.py:321
#, python-format
msgid "Completed %(days)d day early"
msgid_plural "Completed %(days)d days early"
msgstr[0] "Dokončené o %(days)d dni skôr"
msgstr[1] "Dokončené o %(days)d dní skôr"
msgstr[2] "Dokončené o %(days)d deň skôr"

#: GTG/gtk/editor/editor.py:330
#, python-format
msgid "Due tomorrow!"
msgid_plural "%(days)d days left"
msgstr[0] "Termín zajtra"
msgstr[1] "Ostávajú %(days)d dni"
msgstr[2] "Ostáva %(days)d dní"

#: GTG/gtk/editor/editor.py:333
msgid "Due today!"
msgstr "Termín dnes!"

#: GTG/gtk/editor/editor.py:336
#, python-format
msgid "Due yesterday!"
msgid_plural "Was %(days)d days ago"
msgstr[0] "Pred %(days)d dňami"
msgstr[1] "Pred %(days)d dňami"
msgstr[2] "Termín včera!"

#: GTG/gtk/editor/taskeditor.glade.h:1
msgid "Task"
msgstr "Úloha"

#: GTG/gtk/editor/taskeditor.glade.h:2
msgid "Mark Done"
msgstr "Označiť ako _dokončené"

#: GTG/gtk/editor/taskeditor.glade.h:5
msgid "Insert subtask"
msgstr "Vložiť podúlohu"

#: GTG/gtk/editor/taskeditor.glade.h:6
msgid "Insert tag"
msgstr "Vložiť značku"

#: GTG/gtk/editor/taskeditor.glade.h:7
msgid "Starting on"
msgstr "Začína"

#: GTG/gtk/editor/taskeditor.glade.h:8
msgid "Due for"
msgstr "Termín"

#: GTG/gtk/editor/taskeditor.glade.h:9
msgid "Closed on"
msgstr "Dokončené"

#: GTG/gtk/editor/taskeditor.glade.h:10
msgid "Now"
msgstr "Teraz"

#: GTG/gtk/editor/taskeditor.glade.h:11
msgid "Soon"
msgstr "Čoskoro"

#: GTG/gtk/editor/taskeditor.glade.h:12
msgid "Someday"
msgstr "Niekedy"

<<<<<<< HEAD
#: GTG/gtk/delete_dialog.py:89
msgid "Deleting a task cannot be undone, and will delete the following task: "
=======
#: GTG/gtk/delete_dialog.py:92
msgid ""
"Deleting a task cannot be undone, and will delete the following task: "
>>>>>>> fa96c6e7
msgid_plural ""
"Deleting a task cannot be undone, and will delete the following tasks: "
msgstr[0] "Odstránenie úlohy nemôže byť vrátené, bude zmazaná táto úlohy: "
msgstr[1] "Odstránenie úlohy nemôže byť vrátené, bude zmazaná táto úloha: "
msgstr[2] "Odstránenie úlohy nemôže byť vrátené, bude zmazaná táto úlohy: "

#: GTG/gtk/delete_dialog.py:97
msgid "Are you sure you want to delete this task?"
msgid_plural "Are you sure you want to delete these tasks?"
msgstr[0] "Naozaj chcete odstrániť tieto úlohy?"
msgstr[1] "Naozaj chcete odstrániť túto úlohu?"
msgstr[2] "Naozaj chcete odstrániť tieto úlohy?"

#: GTG/gtk/delete_dialog.py:103
msgid "Keep selected task"
msgid_plural "Keep selected tasks"
msgstr[0] "Ponechať zvolené úlohy"
msgstr[1] "Ponechať zvolenú úlohy"
msgstr[2] "Ponechať zvolené úlohy"

#: GTG/gtk/delete_dialog.py:106
msgid "Permanently remove task"
msgid_plural "Permanently remove tasks"
msgstr[0] "Natrvalo odstrániť úlohy"
msgstr[1] "Natrvalo odstrániť úlohu"
msgstr[2] "Natrvalo odstrániť úlohy"

#: GTG/gtk/delete_dialog.py:117
#, python-format
msgid ""
"\n"
"And %d more tasks"
msgstr ""
"\n"
"A %d ďalších úloh"

#: GTG/gtk/crashhandler.py:57
msgid ""
"We're terribly sorry. Could you help us fix the problem by reporting the "
"crash?"
msgstr ""
"Veľmi sa ospravedlňujeme. Mohli by ste nám pomôcť opraviť tento problém "
"nahlásením pádu?"

#: GTG/gtk/crashhandler.py:170
msgid "An error has occurred"
msgstr "Nastala chyba"

#: GTG/gtk/crashhandler.py:184
msgid "It looks like an error has occurred."
msgstr "Vyzerá to, že nastala chyba."

#: GTG/gtk/crashhandler.py:220
msgid "_Details"
msgstr "Po_drobnosti"

#: GTG/gtk/crashhandler.py:227
msgid "_Report this problem..."
msgstr "Nahlásiť tento p_roblém..."

#: GTG/gtk/crashhandler.py:231
msgid "_Ignore the error"
msgstr "_Ignorovať chybu"

#: GTG/gtk/crashhandler.py:336
msgid ""
" has crashed. Please report the bug on <a "
"href=\"http://bugs.edge.launchpad.net/gtg\">our Launchpad page</a>. If you "
"have Apport installed, it will be started for you."
msgstr ""
" spadol. Prosím, nahláste chybu na <a "
"href=\"http://bugs.edge.launchpad.net/gtg\">našej stránke Launchpad</a>. Ak "
"máte nainštalovaný Apport, bude spustený."

#: GTG/gtk/plugins.glade.h:1
msgid "<b>Dependencies</b>"
msgstr "<b>Závislosti</b>"

#: GTG/gtk/plugins.glade.h:2
msgid "_About Plugin"
msgstr "_O zásuvnom module"

#: GTG/gtk/plugins.py:142
#, python-format
msgid "Plugins - %s"
msgstr "Zásuvné moduly – %s"

#: GTG/info.py:34
msgid "GTG is a personal tasks and TODO-list items organizer for the GNOME."
msgstr "GTG je organizátor osobných úloh a položiek zoznamu TODO pre GNOME."

#: GTG/plugins/not_today/not_today.py:59
msgid "Do it tomorrow"
msgstr "Urobiť zajtra"

#: GTG/plugins/send_email/sendEmail.py:44
msgid "Send via email"
msgstr "Poslať emailom"

#: GTG/plugins/send_email/sendEmail.py:68
#, python-format
msgid "Status: %s"
msgstr "Stav: %s"

#: GTG/plugins/send_email/sendEmail.py:69
#, python-format
msgid ""
"\n"
"Tags: %s"
msgstr ""
"\n"
"Značky: %s"

#: GTG/plugins/send_email/sendEmail.py:70
#, python-format
msgid ""
"\n"
"Subtasks:\n"
"%s"
msgstr ""
"\n"
"Podúlohy:\n"
"%s"

#: GTG/plugins/send_email/sendEmail.py:72
#, python-format
msgid ""
"\n"
"Task content:\n"
"%s"
msgstr ""
"\n"
"Obsah úlohy:\n"
"%s"

#: GTG/plugins/send_email/sendEmail.py:75
#, python-format
msgid "Task: %(task_title)s"
msgstr "Úloha: %(task_title)s"

#: GTG/plugins/notification_area/notification_area.py:276
msgid "Add _New Task"
msgstr "_Nová úloha"

#: GTG/plugins/notification_area/notification_area.py:281
msgid "_Show Main Window"
msgstr "_Zobraziť hlavné okno"

#: GTG/plugins/notification_area/notification_area.py:294
msgid "_Quit"
msgstr "_Koniec"

#: GTG/plugins/export/export_templates/description_textual.py:21
msgid "Text-only"
msgstr "Len text"

#: GTG/plugins/export/export_templates/description_textual.py:22
msgid "A template to create a simple text file with some tasks."
msgstr ""
"Šablóna na vytvorenie jednoduchého textového súboru s niekoľkými úlohami."

#: GTG/plugins/export/export_templates/description_pocketmod.py:18
msgid "Foldable booklet (PDF)"
msgstr "Brožúra (PDF)"

#: GTG/plugins/export/export_templates/description_pocketmod.py:19
msgid ""
"A template to create\n"
"<a href=\"http://www.pocketmod.com\">PocketMod</a>, which is a small "
"foldable\n"
"booklet. Packages <b>pdflatex</b>, <b>pdftk</b> and <b>pdfjam</b>\n"
"are required."
msgstr ""
"Šablóna na vytvorenie\n"
"<a href=\"http://www.pocketmod.com\">PocketMod</a>, jednoduchá skladacia\n"
"brožúrka. Potrebné sú balíky <b>pdflatex</b>, <b>pdftk</b> a <b>pdfjam</b>."

#: GTG/plugins/export/export_templates/description_sexy.py:18
msgid "A professional-looking HTML page"
msgstr "Stránky HTML s profesionálnym vzhľadom"

#: GTG/plugins/export/export_templates/description_sexy.py:19
msgid ""
"A template to create a HTML page with some tasks and tags. Tags colors are "
"also displayed."
msgstr ""
"Šablóna na vytvorenie jednoduchej stránky HTML s niekoľkými úlohami a "
"značkami. Zobrazené sú aj farby značiek."

#: GTG/plugins/export/export_templates/description_statusrpt.py:18
msgid "Status report"
msgstr "Stavové hlásenie"

#: GTG/plugins/export/export_templates/description_statusrpt.py:19
msgid "A template to create a compact text file listing only task titles."
msgstr ""
"Šablóna na vytvorenie stručného textového súboru, vypisuje len názvy úloh."

#: GTG/plugins/export/export_templates/description_simple.py:18
msgid "A simple Web page that can be easily printed."
msgstr "Jednoduchá webová stránka, ktorú možno ľahko vytlačiť."

#: GTG/plugins/export/export_templates/description_simple.py:19
msgid ""
"A template to create a simple HTML page with some tasks that can be easily "
"printed."
msgstr ""
"Šablóna na vytvorenie jednoduchej stránky HTML s niekoľkými úlohami, ktorá "
"môže byť jednoducho vytlačená."

#: GTG/plugins/export/export.py:120
msgid "No task matches your criteria. Empty report can't be generated."
msgstr ""
"zadaným kritériám nevyhovuje žiadna úloha. Prázdna zostava nemôže byť "
"vygenerovaná."

#: GTG/plugins/export/export.py:138
#, python-format
msgid "GTG could not generate the document: %s"
msgstr "GTG nemôže vygenerovať dokument: %s"

#: GTG/plugins/export/export.py:184
msgid "Export the tasks currently listed"
msgstr "Exportovať zobrazené úlohy"

#: GTG/plugins/export/export.py:322
msgid "Choose where to save your list"
msgstr "Vyberte si kam chcete uložiť svoj zoznam"

#: GTG/plugins/geolocalized_tasks/geolocalized.glade.h:1
msgid "Set the task's location"
msgstr "nastaviť polohu úlohy"

#: GTG/plugins/geolocalized_tasks/geolocalized.glade.h:2
msgid "Associate with new tag"
msgstr "Pričleniť s novou značkou"

#: GTG/plugins/geolocalized_tasks/geolocalized.glade.h:3
msgid "Associate with existing tag"
msgstr "Pričleniť k existujúcej značke"

#: GTG/plugins/geolocalized_tasks/geolocalized.glade.h:4
msgid "Geolocalized-tasks Preferences"
msgstr "nastavenia Geo-lokalizovaných úloh"

#: GTG/plugins/geolocalized_tasks/geolocalized.glade.h:5
msgid "Use network"
msgstr "Použiť sieť"

#: GTG/plugins/geolocalized_tasks/geolocalized.glade.h:6
msgid "Use cellphone"
msgstr "Použiť telefón"

#: GTG/plugins/geolocalized_tasks/geolocalized.glade.h:7
msgid "Use gps"
msgstr "Použiť GPS"

#: GTG/plugins/geolocalized_tasks/geolocalized.glade.h:8
msgid "<b>Location Determination Method</b>"
msgstr "<b>Metóda určenia polohy</b>"

#: GTG/plugins/geolocalized_tasks/geolocalized.glade.h:9
msgid ""
"<small>Distance in kilometers from \n"
"the current location.</small>"
msgstr ""
"<small>Vzdialenosť v kilometroch od \n"
"aktuálnej polohy.</small>"

#: GTG/plugins/geolocalized_tasks/geolocalized.glade.h:11
msgid "<b>Proximity Factor</b>"
msgstr "<b>Factor blízkosti</b>"

#: GTG/plugins/hamster/hamster.py:38
msgid "Start a new activity in Hamster Time Tracker "
msgstr "začať novú aktivitu v Hamster Time Tracker "

#: GTG/plugins/hamster/hamster.py:173
msgid "Start task in Hamster"
msgstr "začať úlohu v Hamster"

#: GTG/plugins/hamster/hamster.py:178
msgid "Start in Hamster"
msgstr "Začať v Hamster"

#: GTG/plugins/tomboy/tomboy.py:76
msgid ""
"Tomboy/Gnote not found. Please install it or disable the Tomboy/Gnote plugin "
"in GTG"
msgstr ""
"Tomboy/Gnote nebol nájdený. Prosím nainštalujte ho, alebo zakážte zásuvný "
"modul Tomboy/Gnote v GTG"

#: GTG/plugins/tomboy/tomboy.py:118
msgid "Add Tomboy note"
msgstr "Pridať poznámku Tomboy"

#: GTG/plugins/tomboy/tomboy.py:191
#, python-format
msgid ""
"%s seems to be installed on your system, but it does not provide a DBus "
"interface which is required by the Tomboy/Gnote plugin in GTG."
msgstr ""
"%s vyzerá, že je v systéme nainštalovaný, ale neposkytuje rozhranie DBus, "
"ktoré je potrebné pre zásuvný modul Tomboy/Gnote v GTG."

#: GTG/plugins/tomboy/tomboy.py:237
msgid "That note does not exist!"
msgstr "Taká poznámka neexistuje!"

#: GTG/plugins/tomboy/tomboy.py:242
msgid "That note does not exist. Do you want to create a new one?"
msgstr "Taká poznámka neexistuje. Chcete vytvoriť novú?"

#: GTG/plugins/tomboy/tomboy.py:270
msgid "This Tomboy note does not exist anymore. Do you want to create it?"
msgstr "Táto poznámka Tomboy neexistuje. Chcete ju vytvoriť?"

#: GTG/gtg.py:84
msgid "gtg is already running!"
msgstr "gtg už je spustený!"

#: GTG/core/treefactory.py:90
msgid "Tasks with no tags"
msgstr "Úlohy bez značiek"

#: GTG/core/search.py:87
msgid "not"
msgstr "nie"

#: GTG/core/search.py:88
msgid "or"
msgstr "alebo"

#: GTG/core/search.py:89
msgid "after"
msgstr "po"

#: GTG/core/search.py:90
msgid "before"
msgstr "pred"

#: GTG/core/search.py:91 GTG/tools/dates.py:305
msgid "today"
msgstr "dnes"

#: GTG/core/search.py:92 GTG/tools/dates.py:307
msgid "tomorrow"
msgstr "zajtra"

#: GTG/core/search.py:93
msgid "nodate"
msgstr "bez dátumu"

#: GTG/core/search.py:94 GTG/tools/dates.py:45 GTG/tools/dates.py:53
#: GTG/tests/test_dates.py:68 GTG/tests/test_dates.py:76
msgid "now"
msgstr "teraz"

#: GTG/core/search.py:95 GTG/tools/dates.py:46 GTG/tools/dates.py:55
#: GTG/tests/test_dates.py:69 GTG/tests/test_dates.py:77
msgid "soon"
msgstr "čoskoro"

#: GTG/core/search.py:96 GTG/tools/dates.py:47 GTG/tools/dates.py:59
#: GTG/tests/test_dates.py:71 GTG/tests/test_dates.py:78
#: GTG/tests/test_dates.py:79
msgid "someday"
msgstr "niekedy"

#: GTG/core/search.py:97
msgid "notag"
msgstr "bez značky"

#: GTG/core/firstrun_tasks.py:35
msgid "Getting Started With GTG"
msgstr "začnite pracovať s GTG"

#: GTG/core/firstrun_tasks.py:36
msgid ""
"Welcome to Getting Things GNOME!, your new task manager! In Getting Things "
"GNOME! (GTG), everything is a task. From building a bridge over the Pacific "
"Ocean to changing a light bulb or organizing a party!\n"
"\n"
"If you are new to GTG, please take the time to read this, as it will provide "
"you useful information about how to use GTG to organize your everyday life.\n"
"\n"
"Creating and editing tasks:\n"
"\n"
"Using GTG is easy: you organize what you have to do by creating new tasks. "
"To do this, simply press the &quot;New Task&quot; button, edit the task by "
"describing it, set some parameters, and that's it! Once a task done, you can "
"close it by pressing the &quot;Mark As Done&quot; button.\n"
"\n"
"In GTG, a task is automatically saved while you are editing it. No need to "
"press any &quot;Save&quot; button! Try it: add some text to this task, close "
"the window, and reopen it: your changes are still there!\n"
"\n"
"About subtasks:\n"
"\n"
"In life, you often get more things done by refining them in smaller, more "
"operational tasks. GTG helps to do just this by defining "
"&quot;subtasks&quot;. In GTG, those subtasks are considered as prerequisites "
"that must be completed before being able to close their parent task.\n"
"\n"
"Therefore, in GTG, a task might host one or several subtasks. Those appear "
"as links in the task description, just like the link below. To open and edit "
"a subtask, simply click on its link! Try it yourself: open the following "
"subtask:\n"
"<subtask>1@1</subtask>\n"
"\n"
"Closing a task:\n"
"\n"
"In GTG, once you are done with a task, you can close it by pushing either "
"the &quot;Mark as Done&quot; or the &quot;Dismiss&quot; button. Use the "
"first one if the task is done, and the latter if you want to close it "
"because it is not relevant anymore. Want to try it? Try to close the subtask "
"above for instance!\n"
"\n"
"When you close a task, you will notice that all its subtasks will be "
"automatically closed too! Indeed, GTG considers that if you have completed a "
"given task, then you don't need to do its subtasks anymore (they were "
"prerequisites, after all).\n"
"\n"
"Note that the tasks that you have marked as done or dismissed are listed in "
"the &quot;Closed Tasks Pane&quot; which is hidden by default, but you can "
"easily show it using the View menu.\n"
"\n"
"Learn more about GTG:\n"
"\n"
"If you are interested in knowing more about GTG's other features, you will "
"find more information here:\n"
"<subtask>2@1</subtask>\n"
"<subtask>3@1</subtask>\n"
"<subtask>4@1</subtask>\n"
"<subtask>5@1</subtask>\n"
"<subtask>6@1</subtask>\n"
"<subtask>7@1</subtask>\n"
"<subtask>8@1</subtask>\n"
"\n"
"You can also browse GTG documentation by pressing F1 or opening it using the "
"Help menu.\n"
"\n"
"We sincerely hope you will enjoy using GTG, and thank you for trying it out! "
"Please send us bug reports and ideas for improvement using this web page: "
"https://bugs.launchpad.net/gtg/+filebug If you want to get tips for using "
"GTG or be informed about the newest features, also visit our blog at "
"http://gtg.fritalk.com\n"
"\n"
"The GTG team."
msgstr ""

#: GTG/core/firstrun_tasks.py:114
msgid "Learn How To Use Subtasks"
msgstr "Naučte sa používať Podúlohy"

#: GTG/core/firstrun_tasks.py:115
msgid ""
"A &quot;Subtask&quot; is something that you need to do first before being "
"able to accomplish your task. In GTG, the purpose of subtasks is to cut down "
"a task in smaller subtasks that are easier to achieve and to track down.\n"
"\n"
"To insert a subtask in the task description (this window, for instance), "
"begin a line with &quot;-&quot;, then write the subtask title and press "
"Enter.\n"
"\n"
"Try inserting one subtask below. Type &quot;- This is my first "
"subtask!&quot;, for instance, and press Enter:\n"
"\n"
"\n"
"\n"
"Alternatively, you can also use the &quot;Insert Subtask&quot; button.\n"
"\n"
"Note that subtasks obey to some rules: first, a subtask's due date can never "
"happen after its parent's due date and, second, when you mark a parent task "
"as done, its subtasks will also be marked as done.\n"
"\n"
"And if you are not happy with your current tasks/subtasks organization, you "
"can always change it by drag-and-dropping tasks on each other in the tasks "
"list."
msgstr ""

#: GTG/core/firstrun_tasks.py:142
msgid "Learn How To Use Tags"
msgstr "naoučte sa používať značky"

#: GTG/core/firstrun_tasks.py:143
msgid ""
"In GTG, you use tags to sort your tasks. A tag is a simple word that begins "
"with &quot;@&quot;.\n"
"\n"
"Try to type a word beginning with &quot;@&quot; here:\n"
"\n"
"Once it becomes yellow, it is a tag! And this tag is now linked to the "
"task!\n"
"\n"
"Using the View menu, you can enable a sidebar which displays all the tags "
"you are using. This allows you to easily see all tasks associated to a given "
"tag.\n"
"\n"
"If you right-click on a tag in the sidebar, you can also edit it. It allows "
"you to assign it a color or an icon for instance. This is handy if you want "
"to quickly identify the tasks associated to a given tag in the task list!\n"
"\n"
"New tags are always added exclusively to the currently edited task, and "
"never to its subtasks. However, when you create a new subtask, it will "
"inherit its parent's tags.\n"
"\n"
"If you need a more advanced task organization, you can also create a "
"hierarchy of tags by drag-and-dropping a tag onto another. This is useful "
"when you want to regroup several tags together and see all related tasks "
"easily. For instance, if you have two tags @money and @to_pay, and you drag "
"@to_pay on @money, every task tagged with @to_pay will also appear when you "
"select @money."
msgstr ""

#: GTG/core/firstrun_tasks.py:174
msgid "Learn How To Use The Work View"
msgstr "Naučte sa používať Pracovný pohľad"

#: GTG/core/firstrun_tasks.py:175
msgid ""
"If you press the &quot;Work View&quot; button, only actionable tasks will be "
"displayed in your list.\n"
"\n"
"What is an actionable task? It's a task you can do directly, right now.\n"
"\n"
"It's a task that is already &quot;start-able&quot;, i.e. the start date is "
"already over.\n"
"\n"
"It's a task that doesn't have open subtasks, i.e. you can do the task itself "
"directly.\n"
"\n"
"It's a task that has a due date different than &quot;Someday&quot;, since "
"this kind of date is reserved for things that needs more thoughts before "
"being actionable.\n"
"\n"
"Thus, in short, the Work View shows you tasks that you can do right now. "
"It's very useful when you want to get things done and to focus on the "
"relevant tasks!\n"
"\n"
"If you use tags, you can right click on a tag in the sidebar and choose to "
"hide tasks assigned to this particular tag in the Work View. It is very "
"useful if you have a tag like &quot;@wait&quot; that you use for tasks "
"blocked by some external event (i.e. a phone call you wait to receive).\n"
"\n"
"And finally, an important note regarding the Work View: since the Work View "
"is updated instantaneously, if you edit your task while using the Work View, "
"this task might disappear due to the change you just made (e.g. adding a "
"subtask, adding a tag hidden in the Work View, etc.). To avoid this, it's "
"better not to edit your task while using the Work View."
msgstr ""

#: GTG/core/firstrun_tasks.py:209
msgid "Learn How To Use Plugins"
msgstr "Naučte sa používať zásuvné moduly"

#: GTG/core/firstrun_tasks.py:210
msgid ""
"GTG has the ability to add plugins to extend its core functionality.\n"
"\n"
"Some examples of the currently available plugins are the notification icon "
"which displays a handy shortcut to GTG in your notification space, or the "
"closed tasks remover which automatically deletes old tasks from your closed "
"tasks list.\n"
"\n"
"You can find the Plugin Manager by selecting Edit in the Menu Bar, then "
"clicking Plugins."
msgstr ""

#: GTG/core/firstrun_tasks.py:224
msgid "Reporting Bugs"
msgstr "Hlásenie chýb"

#: GTG/core/firstrun_tasks.py:225
msgid ""
"GTG is still beta software. We like it and use it everyday but you will "
"probably encounter some bugs will you do.\n"
"\n"
"Please, help us improving GTG by reporting them on our Launchpad "
"page:https://bugs.launchpad.net/gtg/+filebug\n"
"\n"
"We need you to make this software better. Any contribution, any idea is "
"welcome!\n"
"\n"
"If you have some trouble with GTG, we might be able to help you or to solve "
"your problem really quickly."
msgstr ""

#: GTG/core/firstrun_tasks.py:241
msgid "Learn How To Use The Quick Add Entry"
msgstr "Naučte sa ako Rýchlo pridať položku"

#: GTG/core/firstrun_tasks.py:242
msgid ""
"The Quick Add Entry is the fastest way to create a new task. Use the check "
"box in the View menu to enable and disable the entry field.\n"
"\n"
"To add a task simply type its title in the entry and press Enter. The task "
"will be created and selected in the task browser. If a tag is selected in "
"the Tags Sidebar, it will be applied to the task you created.\n"
"\n"
"You can also create a task in the Quick Add Entry and at the same time "
"specify its tags, due and defer date. Follow these format rules:\n"
"\n"
"tags:tag1,tag2,tag3\n"
"\n"
"Using this you can apply as many tags as you wish using comma as separator. "
"Note that any word in the title that begins with &quot;@&quot; will also be "
"interpreted as a tag!\n"
"\n"
"due:date\n"
"defer:date\n"
"\n"
"Using this you can apply a due date or a defer date. Dates can be formated "
"as per your locale or yyyy-mm-dd (for example 2012-04-01) or  yyyymmdd "
"(20120401) or mmdd (0401 - the year being implicitly the current one) or "
"today, tomorrow or a weekday name (due:monday means due next Monday). Dates "
"which are added in this way will not appear in the task title.\n"
"\n"
"Examples:\n"
"\n"
"buy stationary tags:purchases,office due:20120330 defer:tuesday\n"
"\n"
"The above example tells GTG to create a new task with the title &quot;buy "
"stationary&quot;, under the tags &quot;purchases&quot; and "
"&quot;office&quot;, with the due date March 30, 2012 and the start date next "
"Tuesday.\n"
"\n"
"call mum tags:family,calls due:sunday defer:tomorrow\n"
"\n"
"The above example tells GTG to create a new task with the title &quot;call "
"mum&quot;, under the tags &quot;family&quot; and &quot;calls&quot;, with the "
"due date next Sunday and the start date tomorrow."
msgstr ""

#: GTG/core/firstrun_tasks.py:288
msgid "Learn How To Use Synchronization Services"
msgstr "Naučte sa používať Synchronizačné služby"

#: GTG/core/firstrun_tasks.py:289
msgid ""
<<<<<<< HEAD
"Cannot connect to DBus, I've disabled the <b>%s</b> synchronization service."
msgstr "Nemôžem sa pripojiť k DBus, vypol som synchronizačnú službu <b>%s</b>."
=======
"Synchronization Services allow GTG to synchronize (meaning to have access or "
"to import) tasks, notes or bugs from other sites or services like Launchpad, "
"Remember the Milk, Tomboy, etc.\n"
"\n"
"This can incredibly useful if, for instance, you want to access your tasks "
"on several instances of GTG running on separate computers, or if you want to "
"edit your tasks using an online service. GTG can also import tasks from "
"specific sites like launchpad for instance, which allows you to manage the "
"bug reports you're working on in GTG!\n"
"\n"
"To use Synchronization Services, use the Edit menu, and select "
"&quot;Synchronization Services&quot;. You will then have the possibility to "
"select among several online or local services from/to where you can import "
"or export your tasks.\n"
"\n"
"If you want to know more about Synchronization Services, you can read more "
"about them by in the dedicated documentation in GTG's help (use the Help "
"menu or press F1 to get access to it)."
msgstr ""
>>>>>>> fa96c6e7

#: GTG/core/firstrun_tasks.py:312
msgid "Learn How To Search For Tasks"
msgstr "Naučte sa Hľadať úlohy"

#: GTG/core/firstrun_tasks.py:313
msgid ""
"To help you to find specific tasks more easily, GTG allows you to search for "
"tasks based on their content.\n"
"\n"
"Searching for tasks is really easy: just type the words you are looking for "
"in the Quick Add Entry, and select &quot;Search&quot; in the menu that will "
"appear automatically.\n"
"\n"
"GTG stores your searches in the sidebar, under the &quot;Search&quot; "
"section. You can thus always go back to a previous search later on if you "
"need it. Search results are updated automatically, so you always get all the "
"tasks matching your search request.\n"
"\n"
"GTG also saves all the search requests you have made until you explicitely "
"delete them (which you can do by right-clicking on them and selecting "
"&quot;Delete&quot;). That allows you to safely quit GTG without loosing your "
"search requests. This can be very useful when you use the search features to "
"identify specific tasks regularly!\n"
"\n"
"GTG search feature is really powerful and accept many parameters that allows "
"you to search for very specific tasks. For instance, using the search query "
"&quot;@errands !today&quot;, you can search for tasks with the @errands tag "
"that must be done today. To learn more about those search query parameters, "
"you can read the documentation available in GTG's help (press F1 or use the "
"Help menu to get access to it)."
msgstr ""

#: GTG/core/task.py:54
msgid "My new task"
msgstr "Moja nová úloha"

#: GTG/core/task.py:158
msgid "tags"
msgstr "značky"

#: GTG/core/task.py:158
msgid "tag"
msgstr "značka"

#: GTG/core/task.py:163
msgid "defer"
msgstr "odložiť"

#: GTG/core/task.py:164
msgid "start"
msgstr "začať"

#: GTG/core/task.py:170
msgid "due"
msgstr "termín"

#: GTG/core/plugins/__init__.py:33
msgid "Everything necessary to run this plugin is available."
msgstr "Všetko potrebné na spustenie tohoto zásuvného modulu je dostupné."

#: GTG/core/plugins/__init__.py:34
msgid "The plugin can not be loaded"
msgstr "Zásuvný modul nebolo možné načítať"

#: GTG/core/plugins/__init__.py:35
msgid "Some python modules are missing"
msgstr "Niektoré moduly Pythonu chýbajú"

#: GTG/core/plugins/__init__.py:36
msgid "Please install the following python modules:"
msgstr "Prosím, nainštalujte nasledujúce moduly Python:"

#: GTG/core/plugins/__init__.py:38
msgid "Some remote dbus objects are missing."
msgstr "Niektoré vzdialené objekty dbus chýbajú."

#: GTG/core/plugins/__init__.py:39
msgid "Please start the following applications:"
msgstr "Prosím spustite tieto aplikácie:"

#: GTG/core/plugins/__init__.py:41
msgid "Some modules and remote dbus objects are missing."
msgstr "Niektoré moduly a vzdialené objekty dbus chýbajú."

#: GTG/core/plugins/__init__.py:42
msgid "Please install or start the following components:"
msgstr "Prosím, nainštalujte a spusťte tieto komponenty:"

#: GTG/core/plugins/__init__.py:44
msgid "Unknown error while loading the plugin."
msgstr "Neznámy chyba pri načítaní modulu."

#: GTG/core/plugins/__init__.py:45
msgid "Very helpful message, isn't it? Please report a bug."
msgstr "Veľmi užitočná správa, však? Prosím, nahláste chybu."

#: GTG/backends/backend_launchpad.py:53
msgid "Launchpad"
msgstr "Launchpad"

#: GTG/backends/backend_launchpad.py:57
msgid ""
"This synchronization service lets you import the bugs assigned to you (or "
"someone else) on Launchpad in GTG. As the bug state changes in Launchpad, "
"the GTG task is  updated.\n"
"Please note that this is a read only synchronization service, which means "
"that if you open one of the imported tasks and  change one of the:\n"
"  - title\n"
"  - description\n"
"  - tags\n"
"Your changes <b>will</b> be reverted when the associated bug is modified. "
"Apart from those, you are free to set  any other field (start/due dates, "
"subtasks...): your  changes will be preserved. This is useful to add  "
"personal annotations to bug"
msgstr ""
"Táto synchronizačná služba importovať chyby v Launchpade priradené vám "
"(alebo niekomu inému) do GTG. Keď sa stav chyby zmení v Launchpade, bude "
"úloha GTG aktualizovaná.\n"
"Prosím, nezabudnite, že je to synchronizačná služba len na čítanie, čo "
"znamená, že ak otvoríte niektorú z importovaných úloh a zmeníte jedno z "
"polí:\n"
"  - názov\n"
"  - popis\n"
"  - značky\n"
"Vaše zmeny <b>budú</b> zrušené, keď bude priradená chyba zmenená. Bez ohľadu "
"na to, môžete meniť akékoľvek iné polia (dátumy začatia/dokončenia, "
"podúlohy...): tieto zmeny budú zachované. Takto si môžete k chybám pridať "
"osobné poznámky"

#: GTG/backends/backend_launchpad.py:242
msgid "Bug"
msgstr "Chyba"

#: GTG/backends/backend_launchpad.py:324 GTG/backends/backend_mantis.py:255
msgid "Reported by: "
msgstr "Nahlásil: "

#: GTG/backends/backend_launchpad.py:329
msgid "Link to bug: "
msgstr "Odkaz na chybu: "

#: GTG/backends/backend_tomboy.py:40
msgid "Tomboy"
msgstr "Tomboy"

#: GTG/backends/backend_tomboy.py:44
msgid ""
"This synchronization service can synchronize all or part of your Tomboy "
"notes in GTG. If you decide it would be handy to have one of your notes in "
"your TODO list, just tag it with the tag you have chosen (you'll configure "
"it later), and it will appear in GTG."
msgstr ""
"Táto synchronizačná služba synchronizuje všetky alebo časť poznámok Tomboy v "
"GTG. keď sa rozhodnete, že je vhodné mať nejakú poznámku vo svojom zozname "
"TODO, prosto ju označte značkou, ktorú ste si zvolil (budete ju nastavovať "
"neskôr) a poznámka sa objaví v GTG."

#: GTG/backends/backend_gnote.py:41
msgid "Gnote"
msgstr "Gnote"

#: GTG/backends/backend_gnote.py:45
msgid ""
"This service can synchronize all or part of your Gnote notes in GTG. If you "
"decide it would be handy to have one of your notes in your TODO list, just "
"tag it with the tag you have chosen (you'll configure it later), and it will "
"appear in GTG."
msgstr ""
"Táto služba môže synchronizovať všetky alebo len časť poznámok Gnote v GTG. "
"Keď sa rozhodnete, že je vhodné mať nejakú poznámku vo svojom zozname TODO, "
"prosto ju označte značkou, ktorú ste si zvolil (budete ju nastavovať neskôr) "
"a poznámka sa objaví v GTG."

#: GTG/backends/backend_mantis.py:44
msgid "MantisBT"
msgstr "MantisBT"

#: GTG/backends/backend_mantis.py:48
msgid ""
"This synchronization service lets you import the issues found on Mantis "
"using a prestablished filter called 'gtg'. As the issue state changes in "
"Mantis, the GTG task is  updated.\n"
"Please note that this is a read only synchronization service, which means "
"that if you open one of the imported tasks and  change one of the:\n"
"  - title\n"
"  - description\n"
"  - tags\n"
"Your changes <b>will</b> be reverted when the associated issue is modified. "
"Apart from those, you are free to set  any other field (start/due dates, "
"subtasks...): your  changes will be preserved. This is useful to add  "
"personal annotations to issue"
msgstr ""

#: GTG/backends/backend_mantis.py:235
msgid "Iss."
msgstr "Iss."

#: GTG/backends/backend_mantis.py:256
msgid "Link to issue: "
msgstr "Odkaz na problém: "

#: GTG/backends/backend_twitter.py:54
msgid "Twitter"
msgstr "Twitter"

#: GTG/backends/backend_twitter.py:58
msgid "Imports your twitter  messages into your GTG "
msgstr "Importuje správy z twittera do GTG "

#: GTG/backends/backend_evolution.py:68
msgid "Evolution tasks"
msgstr "Úlohy Evolution"

#: GTG/backends/backend_evolution.py:72
msgid "Lets you synchronize your GTG tasks with Evolution tasks"
msgstr "Dovoľuje synchronizovať vaše úlohy GTG s úlohami Evolution"

#: GTG/backends/rtm/rtm.py:57
msgid "Invalid state"
msgstr "Neplatný stav"

#: GTG/backends/backend_rtm.py:54
msgid "Remember The Milk"
msgstr "Remember The Milk"

#: GTG/backends/backend_rtm.py:58
msgid ""
"This service synchronizes your tasks with the web service RememberTheMilk:\n"
"\t\thttp://rememberthemilk.com\n"
"\n"
"Note: This product uses the Remember The Milk API but is not endorsed or "
"certified by Remember The Milk"
msgstr ""
"Táto služba synchronizuje vaše úlohy s webovou službou RememberTheMilk:\n"
"\t\thttp://rememberthemilk.com\n"
"\n"
"Poznámka: Tento produkt používa API Remember The Milk, ale nie je schválený "
"ani certifikovaný od Remember The Milk"

#: GTG/backends/backend_identica.py:53
msgid "Identi.ca"
msgstr "Identi.ca"

#: GTG/backends/backend_identica.py:57
msgid "Imports your identi.ca  messages into your GTG "
msgstr "Importuje vaše správy z identi.ca  do GTG "

#: GTG/backends/backend_localfile.py:62
msgid "Local File"
msgstr "Lokálny súbor"

#: GTG/backends/backend_localfile.py:67
msgid "Your tasks are saved in a text file (XML format). "
msgstr "Vaše úlohy sú uložené v textovom súbore (vo formáte XML). "

#: GTG/tools/dates.py:57 GTG/tests/test_dates.py:70
msgid "later"
msgstr "neskôr"

#: GTG/tools/dates.py:309
msgid "next week"
msgstr "budúci týždeň"

#: GTG/tools/dates.py:311
msgid "next month"
msgstr "budúci mesiac"

#: GTG/tools/dates.py:313
msgid "next year"
msgstr "budúci rok"

#: GTG/tools/dates.py:318
msgid "Monday"
msgstr "pondelok"

#: GTG/tools/dates.py:319
msgid "Tuesday"
msgstr "utorok"

#: GTG/tools/dates.py:320
msgid "Wednesday"
msgstr "streda"

#: GTG/tools/dates.py:321
msgid "Thursday"
msgstr "štvrtok"

#: GTG/tools/dates.py:322
msgid "Friday"
msgstr "piatok"

#: GTG/tools/dates.py:323
msgid "Saturday"
msgstr "sobota"

#: GTG/tools/dates.py:324
msgid "Sunday"
msgstr "nedeľa"

#: GTG/tools/dates.py:383
msgid "Today"
msgstr "Dnes"

#: GTG/tools/dates.py:386
#, python-format
msgid "Yesterday"
msgid_plural "%(days)d days ago"
msgstr[0] "Pred %(days)d dňami"
msgstr[1] "Včera"
msgstr[2] "Pred %(days)d dňami"

#: GTG/tools/dates.py:389
#, python-format
msgid "Tomorrow"
msgid_plural "In %(days)d days"
msgstr[0] "Zajtra"
msgstr[1] "Za %(days)d dni"
msgstr[2] "Za %(days)d dní"

#~ msgid "Due tomorrow !"
#~ msgstr "Do zajtra!"

#~ msgid "Later"
#~ msgstr "Neskôr"

#~ msgid "Make a Task"
#~ msgstr "Vytvoriť úlohu"

#~ msgid "Active _Plugins:"
#~ msgstr "Aktívne _zásuvné moduly:"

#~ msgid "<b>General</b>"
#~ msgstr "<b>Všeobecné</b>"

#~ msgid "Behaviour"
#~ msgstr "Správanie"

#~ msgid "New Note"
#~ msgstr "Nová poznámka"

#~ msgid "Getting Things Gnome!"
#~ msgstr "Getting Things Gnome!"

#~ msgid "Plugins"
#~ msgstr "Zásuvné moduly"

#~ msgid "Reset Color"
#~ msgstr "Zrušiť farbu"

#~ msgid "Due today !"
#~ msgstr "Do dnes !"

#~ msgid "Due yesterday"
#~ msgstr "Do včera"

#~ msgid "monday"
#~ msgstr "pondelok"

#~ msgid "tuesday"
#~ msgstr "utorok"

#~ msgid "wednesday"
#~ msgstr "streda"

#~ msgid "thursday"
#~ msgstr "štvrtok"

#~ msgid "friday"
#~ msgstr "piatok"

#~ msgid "saturday"
#~ msgstr "sobota"

#~ msgid "sunday"
#~ msgstr "nedeľa"

#~ msgid "Mark as done"
#~ msgstr "Označiť ako dokončené"

#~ msgid "Mark as not done"
#~ msgstr "Označiť ako nedokončené"

#~ msgid "Keep as Note"
#~ msgstr "Nechať ako poznámku"

#~ msgid ""
#~ "\n"
#~ "Getting Things Gnome! is an organizer for the GNOME desktop environment."
#~ msgstr ""
#~ "\n"
#~ "Getting Things Gnome! je organizátor pre pracovné prostredie GNOME."

#~ msgid "Add Tag"
#~ msgstr "Pridať značku"

#~ msgid "Add Tag..."
#~ msgstr "Pridať značku..."

#~ msgid "Add a Tag..."
#~ msgstr "Pridať značku..."

#~ msgid "Copyrights&#xA9; 2008, 2009 Lionel Dricot, Bertrand Rousseau"
#~ msgstr "Copyrights&#xA9; 2008, 2009 Lionel Dricot, Bertrand Rousseau"

#~ msgid "Enter the name of the tag(s) you wish to add:"
#~ msgstr "Vyplňte meno značiek, ktoré chcete pridať:"

#~ msgid ""
#~ "Getting Things Gnome! is free software; you can redistribute it and/or "
#~ "modify it under the terms of the GNU General Public License as published "
#~ "by the Free Software Foundation; either version 3 of the License, or (at "
#~ "your option) any later version.\n"
#~ "\n"
#~ "Getting Things Gnome! is distributed in the hope that it will be useful, "
#~ "but WITHOUT ANY WARRANTY; without even the implied warranty of "
#~ "MERCHANTABILITY or FITNESS FOR A PARTICULAR PURPOSE.  See the GNU General "
#~ "Public License for more details.\n"
#~ "\n"
#~ "You should have received a copy of the GNU General Public License along "
#~ "with Getting Things Gnome!; if not, write to the Free Software "
#~ "Foundation, Inc., 51 Franklin Street, Fifth Floor, Boston, MA 02110-1301, "
#~ "USA."
#~ msgstr ""
#~ "Getting Things Gnome! je slobodný softvér; môžete ho ďalej distribuovať a/"
#~ "alebo upravovať pod GNU General Public License, v znení ako je zverejnená "
#~ "Free Software Foundation; buď verzie 3 alebo (podľa vašeho úsudku) "
#~ "akúkoľvek novšej verzie.\n"
#~ "\n"
#~ "Getting Things Gnome! je distribuované v nádeji, že bude užitočný, ale "
#~ "BEZ AKEJKOĽVEK ZÁRUKY; dokonca aj bez implikovanej záruky PREDAJNOSTI "
#~ "alebo VHODNOSTI NA URČITÝ ÚČEL. Prečítajte si GNU General Public License, "
#~ "kde nájdete viac podrobností.\n"
#~ "\n"
#~ "Kópiu GNU General Public License by ste mali dostať spolu s Getting "
#~ "Things Gnome!; ak nie, napíšte si o ňu na Free Software Foundation, Inc., "
#~ "51 Franklin Street, Fifth Floor, Boston, MA 02110-1301, USA."

#~ msgid ""
#~ "Hint: you can add several tags by separating them with\n"
#~ "commas."
#~ msgstr "Tip: môžete pridať viacero značiek, oddelených čiarkami."

#~ msgid "Tag is displayed in the workview"
#~ msgstr "Zobraziť v pracovnom pohľade"

#~ msgid "_Background Colors"
#~ msgstr "_Farby pozadia"

#~ msgid "_Schedule for..."
#~ msgstr "_Naplánovať na..."

#~ msgid "_tomorrow"
#~ msgstr "_zajtra"

#~ msgid "next _month"
#~ msgstr "budúci _mesiac"

#~ msgid "next _week"
#~ msgstr "budúci _týždeň"

#~ msgid "next _year"
#~ msgstr "budúci _rok"

#~ msgid "t_oday"
#~ msgstr "_dnes"

#~ msgid "Closing date"
#~ msgstr "Dátum dokončenia"

#~ msgid "Getting started with GTG"
#~ msgstr "Začíname s GTG"

#~ msgid ""
#~ "We hope that you will appreciate GTG. Please send us bug reports and "
#~ "ideas for improvement using:\n"
#~ "    https://bugs.launchpad.net/gtg\n"
#~ "\n"
#~ "Thank you for trying out GTG :-)"
#~ msgstr ""
#~ "Dúfame, že GTG oceníte. Prosím, pošlite nám hlásenia chýb a nápady na "
#~ "vylepšenie pomocou:\n"
#~ "    https://bugs.launchpad.net/gtg\n"
#~ "\n"
#~ "Ďakujeme, že ste vyskúšali GTG :-)"

#~ msgid "Learn how to use subtasks"
#~ msgstr "Naučte sa používať Podúlohy"

#~ msgid "Learn how to use tags"
#~ msgstr "Naučte sa ako používať Značky"

#~ msgid "Learn how to use the Workview"
#~ msgstr "Naučte sa ako používať Pracovný pohľad"

#~ msgid "Learn how to use Plugins"
#~ msgstr "Naučte sa ako používať Zásuvné moduly"

#~ msgid "Reporting bugs"
#~ msgstr "Hlásenie chýb"

#~ msgid ""
#~ "GTG is still very alpha software. We like it and use it everyday but you "
#~ "will encounter some bugs.\n"
#~ "\n"
#~ "Please, report them on our Launchpad page:\n"
#~ "https://bugs.launchpad.net/gtg\n"
#~ "\n"
#~ "We need you to make this software better. Any contribution, any idea is "
#~ "welcome.\n"
#~ "\n"
#~ "If you have some trouble with GTG, we might be able to help you or to "
#~ "solve your problem really quickly."
#~ msgstr ""
#~ "GTG je stále veľmi raný softvér (alfa). Máme ho radi a používame denne, "
#~ "ale môžete sa stretnúť s niektorými chybami.\n"
#~ "\n"
#~ "Prosím, nahláste ich na našej stránke v Launchpad:\n"
#~ "https://bugs.launchpad.net/gtg\n"
#~ "\n"
#~ "Potrebujeme vás, aby sme mohli urobiť tento softvér lepším. každá "
#~ "spolupráca a nápad je vítaný.\n"
#~ "\n"
#~ "Ak máte s GTG nejaké problémy, môžno vám budeme vedieť pomôcť alebo "
#~ "vyriešiť váš problém naozaj rýchlo."

#~ msgid "Learn how to use the QuickAdd Entry"
#~ msgstr "Naučte sa ako používať Rýchle pridanie položky"

#~ msgid ""
#~ "Deleting a task cannot be undone, and will delete the following tasks: "
#~ msgstr ""
#~ "Odstránenie úlohy nemôže byť vrátené a budú odstránené tieto úlohy: "

#~ msgid "Are you sure you want to delete these tasks?"
#~ msgstr "Naozaj chcete odstrániť tieto úlohy?"

#~ msgid "Keep selected tasks"
#~ msgstr "Ponechať zvolené úlohy"

#~ msgid "Permanently remove tasks"
#~ msgstr "trvalo odstrániť úlohy"

#~ msgid "Getting Things GNOME! Preferences"
#~ msgstr "Nastavenia Getting Things GNOME!"

#~ msgid "Synchronize with Evolution"
#~ msgstr "Synchronizovať s Evolution"

#~ msgid ""
#~ " was found on the system, but it doesn't provide a dbus interface. the "
#~ "Tomboy/Gnote plugin will not work with it."
#~ msgstr ""
#~ " bol nájdený v systéme, ale neposkytuje rozhranie dbus. Zásuvný modul "
#~ "Tomboy/Gnote nebude s ním pracovať."

#~ msgid "_View Main Window"
#~ msgstr "_Zobraziť hlavné okno"

#~ msgid "Template not found"
#~ msgstr "Šablóna nenájdená"

#~ msgid "Can't load the template file"
#~ msgstr "Nemožno načítať súbor šablóny"

#~ msgid "Start a new activity in Hamster Time"
#~ msgstr "Začať novú aktivitu v Hamster Time"

#~ msgid "Start a new activity in Hamster Time "
#~ msgstr "Začať novú aktivitu v Hamster Time "

#~ msgid "Synchronize with RTM"
#~ msgstr "Synchronizovať s RTM"

#~ msgid "Synchronization started"
#~ msgstr "Synchronizácia začala"

#~ msgid "Trying to access, please stand by..."
#~ msgstr "Pokus o prístup, prosím počkajte..."

#~ msgid "Couldn't connect to Remember The Milk"
#~ msgstr "Nemožno sa pripojiť k Remember The Milk"

#~ msgid "Authentication failed."
#~ msgstr "Prihlásenie zlyhalo."

#~ msgid "Please retry."
#~ msgstr "Prosím opakujte."

#~ msgid ""
#~ "Please authenticate to Remember The Milk in the browser that is being "
#~ "opened now. When done, press OK"
#~ msgstr ""
#~ "Prosím, prihláste sa k Remember The Milk v okne prehliadača, ktoré je "
#~ "práve otvorené. Po dokončení stlačte OK"

#~ msgid "saving critical object failed"
#~ msgstr "uloženie kritického objektu zlyhalo"

#~ msgid "Downloading task list..."
#~ msgstr "Sťahovanie zoznamu úloh..."

#~ msgid "Downloading..."
#~ msgstr "Sťahovanie..."

#~ msgid "Adding tasks to rtm.."
#~ msgstr "Pridávanie úloh do RTM..."

#~ msgid "Adding tasks to gtg.."
#~ msgstr "Pridávanie úloh do GTG..."

#~ msgid "Deleting tasks from rtm.."
#~ msgstr "odstraňovanie úloh z RTM..."

#~ msgid "Deleting tasks from gtg.."
#~ msgstr "odstraňovanie úloh z GTG..."

#~ msgid "Updating changed tasks.."
#~ msgstr "Aktualizácia zmenených úloh..."

#~ msgid "Updating "
#~ msgstr "Aktualizácia "

#~ msgid "Saving current state.."
#~ msgstr "Ukladanie aktuálneho stavu..."

#~ msgid "Synchronization completed."
#~ msgstr "Synchronizácia kompletná."

#~ msgid "Adding "
#~ msgstr "Pridávanie "

#~ msgid "Deleting "
#~ msgstr "Odstraňovanie "

#~ msgid "Closing in one second"
#~ msgstr "Zatvorenie za sekundu"

#~ msgid ""
#~ "A tag is a simple word that begins with &quot;@&quot;.\n"
#~ "\n"
#~ "Try to type a word beginning with @ here:\n"
#~ "\n"
#~ "It becomes yellow, it's a tag.\n"
#~ "\n"
#~ "Tags are useful to sort your tasks. In the view menu, you can enable a "
#~ "sidebar which displays all the tags you are using so you can easily see "
#~ "tasks assigned to a given tag. There's no limit to the number of tags a "
#~ "task can have.\n"
#~ "\n"
#~ "You can drag-n-drop a tag onto another to create \"subtags\". As an "
#~ "example, if you drag the tag @to_pay onto the tag @money, every task "
#~ "tagged with @to_pay will also appear in the view of @money (but the "
#~ "@money tag is not added to the task).\n"
#~ "\n"
#~ "If you right click on a tag in the sidebar you can also set its color. It "
#~ "will allow you to have a more colorful list of tasks, if you want it that "
#~ "way.\n"
#~ "\n"
#~ "A new tag is only added to the current task. There's no recursion and the "
#~ "tag is not applied to subtasks. But when you create a new subtask, this "
#~ "subtask will inherit the tags of its parent as a good primary default (it "
#~ "will also be the case if you add a tag to a parent just after creating a "
#~ "subtask). Of course, you can modify at any time the tags of this "
#~ "particular subtask. It will never be changed by the parent."
#~ msgstr ""
#~ "Značka je jednoduché slovo, ktoré začína &quot;@&quot;.\n"
#~ "\n"
#~ "Skúste tu napísať slovo, ktoré začína @:\n"
#~ "\n"
#~ "Slovo bude označené žltou, je to značka.\n"
#~ "\n"
#~ "Značky sú užitočné na triedenie úloh. V menu Zobraziť môžete zapnúť bočný "
#~ "panel, ktorý bude zobrazuje všetky značky, ktoré používate, takže možno "
#~ "jednoducho zobrazovať úlohy priradené danej značke. Počet značiek v úlohe "
#~ "nie obmedzený.\n"
#~ "\n"
#~ "Značku môžete pretiahnuť do inej, čím vytvoríte „podznačku”. Napríklad, "
#~ "ak pretiahnete značku @to_pay na značku @money, každá úloha označená "
#~ "pomocou @to_pay sa bude objavovať aj v zobrazení @money (ale značka "
#~ "@money nie je k úlohám pridaná).\n"
#~ "\n"
#~ "V bočnom paneli môžete kliknúť pravým tlačidlom na značku a nastaviť jej "
#~ "úlohu. Takto môžete mať zoznam úloh farebnejší, ak chcete použiť tento "
#~ "spôsob.\n"
#~ "\n"
#~ "Nová značka je pridaná len do aktuálnej úlohy. Nie je použitá rekurzia a "
#~ "značka nie je pridaná do podúloh. Ale keď vytvoríte novú podúlohu, táto "
#~ "podúloha zdedí značky svojho rodiča, ako dobrý predvolený stav (toto "
#~ "nastane i v prípade keď pridáte značku do rodiča hneď po vytvorení "
#~ "podúlohy). Samozrejme, kedykoľvek môžete zmeniť značky príslušnej "
#~ "podúlohy. Tieto nebudú nikdy zmenené rodičom."

#~ msgid ""
#~ "If you press the &quot;Workview&quot; button, only actionable tasks will "
#~ "be displayed.\n"
#~ "\n"
#~ "What is an actionable task? It's a task you can do directly, right now.\n"
#~ "\n"
#~ "It's a task that is already &quot;start-able&quot;, i.e. the start date "
#~ "is already over.\n"
#~ "\n"
#~ "It's a task that doesn't have open subtasks, i.e. you can do the task "
#~ "itself directly.\n"
#~ "\n"
#~ "Thus, the workview will only show you tasks you should do right now.\n"
#~ "\n"
#~ "If you use tags, you can right click on a tag in the sidebar and choose "
#~ "to hide tasks assigned to this particular tag in the workview. It's very "
#~ "useful if you have a tag like &quot;someday&quot; that you use for tasks "
#~ "you would like to do but are not particularly urgent."
#~ msgstr ""
#~ "Ak stlačíte tlačidlo &quot;Pracovný pohľad&quot;, budú zobrazené len "
#~ "aktuálne úlohy.\n"
#~ "\n"
#~ "Čo sú aktuálna úloha? Je to úloha, ktorú môžete priamo plniť, práve "
#~ "teraz.\n"
#~ "\n"
#~ "Je to úloha, ktorá už je &quot;začatá&quot;, tj. už prešiel dátum jej "
#~ "začiatku.\n"
#~ "\n"
#~ "Je to úloha, ktorá nemá otvorené podúlohy, tj. môžete pracovať na úlohe "
#~ "samotnej.\n"
#~ "\n"
#~ "Takže, Pracovný pohľad bude zobrazovať len úlohy, ktoré môžete plniť "
#~ "práve teraz.\n"
#~ "\n"
#~ "Ak používate značky, môžete v bočnom paneli kliknúť pravým tlačidlom na "
#~ "značku a zvoliť skrytie priradených úloh v pracovnom pohľade. Je to "
#~ "užitočné, ak máte napr. značku &quot;niekedy&quot; ktorú používate na "
#~ "úlohy, ktoré chcete urobiť, ale nie sú veľmi veľmi dôležité."

#~ msgid ""
#~ "GTG has the ability to add plugins to extend it's core functionality.\n"
#~ "\n"
#~ "Some examples of the current plugins are Syncing with Remember the Milk "
#~ "and Evolution, Tomboy/Gnote integration and Geolocalized Tasks.\n"
#~ "You can find the Plugin Manager by selecting Edit in the Menu Bar, then "
#~ "clicking Preferences. You will then see a tab labeled Plugins."
#~ msgstr ""
#~ "GTG umožňuje pridávanie zásuvných modulov, ktoré rozširujú jeho základné "
#~ "možnosti.\n"
#~ "\n"
#~ "Ako príklady aktuálnych zásuvných modulov môžu poslúžiť napr. "
#~ "Synchronizácia s Remember the Milk a Evolution, Integrácia s Tomboy/Gnote "
#~ "a Geo-lokalizačné úlohy.\n"
#~ "Správcu zásuvných modulov môžete nájsť výberom Upraviť v paneli menu, "
#~ "potom kliknutím na Nastavenia. Potom uvidíte záložku, nazvanú Zásuvné "
#~ "moduly."

#~ msgid "_Set start date"
#~ msgstr "_Nastaviť dátum začatia"

#~ msgid "_clear start date"
#~ msgstr "_zmazať termín začatia"

#~ msgid "Set due date"
#~ msgstr "Nastaviť dátum dokončenia"

#~ msgid "_now"
#~ msgstr "_teraz"

#~ msgid "_soon"
#~ msgstr "č_oskoro"

#~ msgid "_clear due date"
#~ msgstr "_zmazať termín dokončenia"<|MERGE_RESOLUTION|>--- conflicted
+++ resolved
@@ -8,15 +8,9 @@
 msgstr ""
 "Project-Id-Version: gtg\n"
 "Report-Msgid-Bugs-To: \n"
-<<<<<<< HEAD
-"POT-Creation-Date: 2012-09-11 10:37+0200\n"
-"PO-Revision-Date: 2012-09-13 17:13+0000\n"
-"Last-Translator: Izidor Matušov <izidor.matusov@gmail.com>\n"
-=======
-"POT-Creation-Date: 2013-01-01 17:35+0100\n"
+"POT-Creation-Date: 2013-04-27 08:52+0200\n"
 "PO-Revision-Date: 2013-01-24 21:58+0000\n"
 "Last-Translator: Slavko <Unknown>\n"
->>>>>>> fa96c6e7
 "Language-Team: slovenčina <debian-l10n-slovak@lists.debian.org>\n"
 "Language: \n"
 "MIME-Version: 1.0\n"
@@ -25,7 +19,6 @@
 "Plural-Forms: nplurals=3; plural=(n==1) ? 1 : (n>=2 && n<=4) ? 2 : 0;\n"
 "X-Launchpad-Export-Date: 2013-01-25 05:29+0000\n"
 "X-Generator: Launchpad (build 16445)\n"
-"Language: \n"
 "X-POFile-SpellExtra: tasktitle\n"
 
 #: GTG/gtk/backends_dialog/__init__.py:75
@@ -33,89 +26,99 @@
 msgid "Synchronization Services - %s"
 msgstr "Synchronizačné služby – %s"
 
-#: GTG/gtk/backends_dialog/__init__.py:295
+#: GTG/gtk/backends_dialog/__init__.py:293
 #, python-format
 msgid "Do you really want to remove the '%s' synchronization service?"
 msgstr "Naozaj chcete odstrániť synchronizačnú službu „%s”?"
 
-#: GTG/gtk/backends_dialog/configurepanel.py:148
+#: GTG/gtk/backends_dialog/configurepanel.py:145
 msgid "Disable syncing"
 msgstr "Vypnúť synchronizáciu"
 
-#: GTG/gtk/backends_dialog/configurepanel.py:150
+#: GTG/gtk/backends_dialog/configurepanel.py:147
 msgid "Enable syncing"
 msgstr "Zapnúť synchronizáciu"
 
-#: GTG/gtk/backends_dialog/configurepanel.py:158
+#: GTG/gtk/backends_dialog/configurepanel.py:155
 msgid "This is the default synchronization service"
 msgstr "Toto je predvolená synchronizačná služba"
 
-#: GTG/gtk/backends_dialog/configurepanel.py:161
+#: GTG/gtk/backends_dialog/configurepanel.py:158
 msgid "Syncing is enabled."
 msgstr "Synchronizácia je zapnutá."
 
-#: GTG/gtk/backends_dialog/configurepanel.py:163
+#: GTG/gtk/backends_dialog/configurepanel.py:160
 msgid "Syncing is <span color=\"red\">disabled</span>."
 msgstr "Synchronizácia je <span color=\"red\">vypnutá</span>."
 
-#: GTG/gtk/backends_dialog/parameters_ui/__init__.py:62
+#: GTG/gtk/backends_dialog/parameters_ui/__init__.py:61
 msgid "Import tags"
 msgstr "Importovať značky"
 
-#: GTG/gtk/backends_dialog/parameters_ui/__init__.py:63
+#: GTG/gtk/backends_dialog/parameters_ui/__init__.py:62
 msgid "All tags"
 msgstr "Všetky značky"
 
-#: GTG/gtk/backends_dialog/parameters_ui/__init__.py:64
-msgid "Just these tags:"
-msgstr "Len tieto značky:"
-
-#: GTG/gtk/backends_dialog/parameters_ui/__init__.py:67
+#: GTG/gtk/backends_dialog/parameters_ui/__init__.py:63
+msgid ""
+"Just "
+"these                                                                       "
+"tags:"
+msgstr ""
+
+#: GTG/gtk/backends_dialog/parameters_ui/__init__.py:68
 msgid "Tags to sync"
 msgstr "Značky na synchronizáciu"
 
-#: GTG/gtk/backends_dialog/parameters_ui/__init__.py:68
+#: GTG/gtk/backends_dialog/parameters_ui/__init__.py:69
 #: GTG/core/treefactory.py:79
 msgid "All tasks"
 msgstr "Všetky úlohy"
 
-#: GTG/gtk/backends_dialog/parameters_ui/__init__.py:69
-msgid "Tasks with these tags:"
-msgstr "Úlohy s týmito značkami:"
-
-#: GTG/gtk/backends_dialog/parameters_ui/__init__.py:73
+#: GTG/gtk/backends_dialog/parameters_ui/__init__.py:70
+msgid ""
+"Tasks with                                                                 "
+"these tags:"
+msgstr ""
+
+#: GTG/gtk/backends_dialog/parameters_ui/__init__.py:76
 msgid "Username"
 msgstr "Používateľské meno"
 
-#: GTG/gtk/backends_dialog/parameters_ui/__init__.py:78
+#: GTG/gtk/backends_dialog/parameters_ui/__init__.py:81
 msgid "Service URL"
 msgstr "URL služby"
 
-#: GTG/gtk/backends_dialog/parameters_ui/__init__.py:81
-msgid "Import tasks from @ replies "
-msgstr "Importovať úlohy z @ odpovedí "
-
-#: GTG/gtk/backends_dialog/parameters_ui/__init__.py:85
-msgid "Import tasks from direct messages"
-msgstr "Importovať úlohy z priamych správ"
-
-#: GTG/gtk/backends_dialog/parameters_ui/__init__.py:88
-msgid "Import tasks from your tweets"
-msgstr "Importovať úlohy z tweetov"
-
-#: GTG/gtk/backends_dialog/parameters_ui/__init__.py:91
+#: GTG/gtk/backends_dialog/parameters_ui/__init__.py:86
+msgid ""
+"Import tasks                                                         from @ "
+"replies "
+msgstr ""
+
+#: GTG/gtk/backends_dialog/parameters_ui/__init__.py:94
+msgid "Import tasksfrom direct messages"
+msgstr ""
+
+#: GTG/gtk/backends_dialog/parameters_ui/__init__.py:102
+msgid ""
+"Import                                                                  "
+"tasks from                                                                  "
+"your tweets"
+msgstr ""
+
+#: GTG/gtk/backends_dialog/parameters_ui/__init__.py:109
 msgid "Tag your GTG tasks with the bug tags"
 msgstr "Označiť úlohy GTG značkami chyby"
 
-#: GTG/gtk/backends_dialog/parameters_ui/__init__.py:94
-msgid "Tag your GTG tasks with the project targeted by the bug"
-msgstr "Označiť úlohy GTG projektom, ktorému chyba patrí"
+#: GTG/gtk/backends_dialog/parameters_ui/__init__.py:116
+msgid "Tag your GTG tasks with the projecttargeted by the bug"
+msgstr ""
 
 #: GTG/gtk/backends_dialog/parameters_ui/periodui.py:49
 msgid "Check for new tasks every"
 msgstr "Kontrolovať nové úlohy každých"
 
-#: GTG/gtk/backends_dialog/parameters_ui/periodui.py:94
+#: GTG/gtk/backends_dialog/parameters_ui/periodui.py:95
 msgid " minute"
 msgid_plural " minutes"
 msgstr[0] " minút"
@@ -134,11 +137,7 @@
 msgid "Select synchronization service:"
 msgstr "vyberte synchronizačnú službu:"
 
-#: GTG/gtk/backends_dialog/addpanel.py:172
-msgid "Syncing is <span color=\"red\">disabled</span>"
-msgstr "Synchronizácia je <span color=\"red\">vypnutá</span>"
-
-#: GTG/gtk/backends_dialog/addpanel.py:178
+#: GTG/gtk/backends_dialog/addpanel.py:177
 msgid "Author"
 msgid_plural "Authors"
 msgstr[0] "Autori"
@@ -150,38 +149,42 @@
 msgstr "Spustiť Getting Things GNOME! pri každom prihlásení"
 
 #: GTG/gtk/preferences.glade.h:2
-msgid "<b>Startup</b>"
-msgstr "<b>Spúšťanie</b>"
+msgid "New Task Shortcut :"
+msgstr ""
 
 #: GTG/gtk/preferences.glade.h:3
+msgid "<b>System</b>"
+msgstr ""
+
+#: GTG/gtk/preferences.glade.h:4
 msgid "Enable colored backgrounds in the task list"
 msgstr "Zapnúť farebné pozadia v zozname úloh"
 
-#: GTG/gtk/preferences.glade.h:4
+#: GTG/gtk/preferences.glade.h:5
 msgid "Show description preview in the task list."
 msgstr "Zobraziť náhľad popisu v zozname úloh."
 
-#: GTG/gtk/preferences.glade.h:5
+#: GTG/gtk/preferences.glade.h:6
 msgid "<b>Task Browser</b>"
 msgstr "<b>Prezerač úloh</b>"
 
-#: GTG/gtk/preferences.glade.h:6
+#: GTG/gtk/preferences.glade.h:7
 msgid "Font :"
 msgstr "Písmo:"
 
-#: GTG/gtk/preferences.glade.h:7
+#: GTG/gtk/preferences.glade.h:8
 msgid "<b>Editor</b>"
 msgstr "<b>Editor</b>"
 
-#: GTG/gtk/preferences.glade.h:8
+#: GTG/gtk/preferences.glade.h:9
 msgid "page 1"
 msgstr "strana 1"
 
-#: GTG/gtk/preferences.glade.h:9
+#: GTG/gtk/preferences.glade.h:10
 msgid "page 2"
 msgstr "strana 2"
 
-#: GTG/gtk/preferences.glade.h:10
+#: GTG/gtk/preferences.glade.h:11
 msgid "page 3"
 msgstr "strana 3"
 
@@ -189,10 +192,22 @@
 msgid "Confirm task deletion"
 msgstr "Potvrdiť zmazanie úlohy"
 
-#: GTG/gtk/preferences.py:85
+#: GTG/gtk/preferences.py:88
 #, python-format
 msgid "Preferences - %s"
 msgstr "Nastavenia – %s"
+
+#: GTG/gtk/preferences.py:249
+msgid "Warning"
+msgstr ""
+
+#: GTG/gtk/preferences.py:263
+#, python-format
+msgid ""
+"The shortcut \"%s\" cannot be used because it will become impossible to type "
+"using this key.\n"
+"Please try with a key such as Control, Alt or Shift at the same time."
+msgstr ""
 
 #: GTG/gtk/browser/__init__.py:37 GTG/gtk/browser/taskbrowser.glade.h:25
 #: GTG/gtk/editor/__init__.py:31
@@ -252,9 +267,867 @@
 msgid "Show this tag in the workview"
 msgstr "Zobraziť túto značku v pracovnom pohľade"
 
-#: GTG/gtk/browser/__init__.py:52
-msgid ""
-<<<<<<< HEAD
+#: GTG/gtk/browser/__init__.py:53
+msgid "You can create, open or filter your tasks here"
+msgstr "Tu môžete vytvoriť, otvoriť alebo filtrovať svoje úlohy"
+
+#: GTG/gtk/browser/__init__.py:54
+msgid "Clear"
+msgstr "Vymazať"
+
+#: GTG/gtk/browser/custominfobar.py:34
+#, python-format
+msgid ""
+"The <b>%s</b> synchronization service cannot login with the  supplied "
+"authentication data and has been disabled. To retry the login, re-enable the "
+"service."
+msgstr ""
+"Synchronizačná služba <b>%s</b> sa nemôže prihlásiť pomocou zadaných "
+"prihlasovacích údajov a bola zakázaná. Na opakovanie prihlásenia, opätovne "
+"povoľte službu."
+
+#: GTG/gtk/browser/custominfobar.py:39
+#, python-format
+msgid ""
+"Due to a network problem, I cannot contact the <b>%s</b> synchronization "
+"service."
+msgstr ""
+"Kvôli problému so sieťou nemôžem kontaktovať synchronizačnú službu <b>%s</b>."
+
+#: GTG/gtk/browser/custominfobar.py:42
+#, python-format
+msgid ""
+"Cannot connect to DBus, I've disabled the <b>%s</b> synchronization service."
+msgstr "Nemôžem sa pripojiť k DBus, vypol som synchronizačnú službu <b>%s</b>."
+
+#: GTG/gtk/browser/custominfobar.py:104
+msgid "Configure synchronization service"
+msgstr "Nastaviť synchronizačnú službu"
+
+#: GTG/gtk/browser/custominfobar.py:106
+msgid "Ignore"
+msgstr "Ignorovať"
+
+#: GTG/gtk/browser/custominfobar.py:114 GTG/gtk/browser/custominfobar.py:119
+msgid "Ok"
+msgstr "OK"
+
+#: GTG/gtk/browser/custominfobar.py:140
+msgid "Confirm"
+msgstr "Potvrdiť"
+
+#: GTG/gtk/browser/custominfobar.py:142
+msgid "Continue"
+msgstr "Pokračovať"
+
+#: GTG/gtk/browser/modifytags_dialog.glade.h:1
+msgid "Modify Tags"
+msgstr "Upraviť značky"
+
+#: GTG/gtk/browser/modifytags_dialog.glade.h:2
+msgid "Add/Remove Tags"
+msgstr "Pridať/Odstrániť značku"
+
+#: GTG/gtk/browser/modifytags_dialog.glade.h:3
+msgid "Cancel"
+msgstr "Zrušiť"
+
+#: GTG/gtk/browser/modifytags_dialog.glade.h:4
+msgid "Enter the name of the tag(s) you wish to add or remove:"
+msgstr "Zadajte názov značky(iek), ktorú chcete pridať alebo odstrániť:"
+
+#: GTG/gtk/browser/modifytags_dialog.glade.h:5
+msgid "TagName"
+msgstr "MenoZnačky"
+
+#: GTG/gtk/browser/modifytags_dialog.glade.h:6
+msgid ""
+"Hint: you can add several tags by separating them with\n"
+"space. Place '!' before tags you want to remove."
+msgstr ""
+"Tip: môžete pridať viacero značiek, oddelených medzerou.\n"
+"Pred značku, ktorú chcete odstrániť pridajte „!”."
+
+#: GTG/gtk/browser/modifytags_dialog.glade.h:8
+msgid "Apply to subtasks"
+msgstr "Použiť na podúlohy"
+
+#: GTG/gtk/browser/simple_color_selector.py:236
+msgid "Add custom color"
+msgstr "Pridať vlastnú farbu"
+
+#: GTG/gtk/browser/simple_color_selector.py:264
+msgid "Choose a color"
+msgstr "Vyberte farbu"
+
+#: GTG/gtk/browser/treeview_factory.py:277
+#: GTG/gtk/browser/taskbrowser.glade.h:29
+msgid "Tags"
+msgstr "Značky"
+
+#: GTG/gtk/browser/treeview_factory.py:320
+msgid "Start date"
+msgstr "Dátum začiatku"
+
+#: GTG/gtk/browser/treeview_factory.py:331
+msgid "Due"
+msgstr "Termín"
+
+#: GTG/gtk/browser/treeview_factory.py:351
+msgid "Closed date"
+msgstr "Dátum dokončenia"
+
+#: GTG/gtk/browser/treeview_factory.py:412
+msgid "Title"
+msgstr "Názov"
+
+#: GTG/gtk/browser/tag_editor.py:87
+msgid "Remove selected icon"
+msgstr "Odstrániť označenú ikonu"
+
+#: GTG/gtk/browser/tag_editor.py:233
+msgid "Name : "
+msgstr "Názov: "
+
+#: GTG/gtk/browser/tag_editor.py:240
+msgid "Show Tag in Work View :"
+msgstr "Zobraziť značku v pracovnom pohľade :"
+
+#: GTG/gtk/browser/tag_editor.py:253
+msgid "Select Tag Color:"
+msgstr "Vyberte farbu značky:"
+
+#: GTG/gtk/browser/tag_editor.py:293
+msgid ""
+"Click To\n"
+"Set Icon"
+msgstr ""
+"Kliknite na\n"
+"ikonu"
+
+#: GTG/gtk/browser/tag_editor.py:303
+msgid "Enter tag name here"
+msgstr "Tu zadajte názov značky"
+
+#: GTG/gtk/browser/modifytags_dialog.py:38
+msgid "NewTag"
+msgstr "NováZnačka"
+
+#: GTG/gtk/browser/browser.py:586
+msgid "no active tasks"
+msgstr "žiadne aktívne úlohy"
+
+#: GTG/gtk/browser/browser.py:588
+#, python-format
+msgid "%(tasks)d active task"
+msgid_plural "%(tasks)d active tasks"
+msgstr[0] "%(tasks)d aktívne úlohy"
+msgstr[1] "%(tasks)d aktívnych úloh"
+msgstr[2] "Žiadna aktívny úloha"
+
+#: GTG/gtk/browser/browser.py:1545
+msgid "Add Task"
+msgstr "Pridať úlohu"
+
+#: GTG/gtk/browser/browser.py:1546
+msgid "Open Task"
+msgstr "Otvoriť úlohu"
+
+#: GTG/gtk/browser/browser.py:1547 GTG/core/treefactory.py:102
+msgid "Search"
+msgstr "Hľadať"
+
+#: GTG/gtk/browser/taskbrowser.glade.h:1
+msgid "Getting Things GNOME!"
+msgstr "Getting Things GNOME!"
+
+#: GTG/gtk/browser/taskbrowser.glade.h:2
+msgid "_Tasks"
+msgstr "Úl_ohy"
+
+#: GTG/gtk/browser/taskbrowser.glade.h:3
+msgid "New _Task"
+msgstr "_Nová úloha"
+
+#: GTG/gtk/browser/taskbrowser.glade.h:5
+msgid "New _Subtask"
+msgstr "Nová _podúloha"
+
+#: GTG/gtk/browser/taskbrowser.glade.h:6
+msgid "Mark as _Done"
+msgstr "Označiť ako _Dokončené"
+
+#: GTG/gtk/browser/taskbrowser.glade.h:7
+msgid "D_ismiss"
+msgstr "_Odvolať"
+
+#: GTG/gtk/browser/taskbrowser.glade.h:8
+msgid "_Edit"
+msgstr "_Upraviť"
+
+#: GTG/gtk/browser/taskbrowser.glade.h:9
+msgid "_View"
+msgstr "_Zobraziť"
+
+#: GTG/gtk/browser/taskbrowser.glade.h:10
+msgid "_Work View"
+msgstr "_Pracovný pohľad"
+
+#: GTG/gtk/browser/taskbrowser.glade.h:11
+msgid "_Tags Sidebar"
+msgstr "Panel _značiek"
+
+#: GTG/gtk/browser/taskbrowser.glade.h:12
+msgid "_Closed Tasks Pane"
+msgstr "Panel _hotových úloh"
+
+#: GTG/gtk/browser/taskbrowser.glade.h:13
+msgid "T_oolbar"
+msgstr "Panel _nástrojov"
+
+#: GTG/gtk/browser/taskbrowser.glade.h:14
+msgid "_Quick Add Entry"
+msgstr "_Rýchle pridanie položky"
+
+#: GTG/gtk/browser/taskbrowser.glade.h:15
+msgid "_Plugins"
+msgstr "_Zásuvné moduly"
+
+#: GTG/gtk/browser/taskbrowser.glade.h:16
+msgid "_Help"
+msgstr "_Pomocník"
+
+#: GTG/gtk/browser/taskbrowser.glade.h:17
+msgid "Open GTG help"
+msgstr "Otvoriť pomocníka GTG"
+
+#: GTG/gtk/browser/taskbrowser.glade.h:18
+msgid "Help to translate GTG into your language"
+msgstr "Pomôžte preložiť GTG do svojho jazyka"
+
+#: GTG/gtk/browser/taskbrowser.glade.h:19
+msgid "Report a problem to GTG developers"
+msgstr "nahlásiť problém vývojárom GTG"
+
+#: GTG/gtk/browser/taskbrowser.glade.h:20
+msgid "New Task"
+msgstr "Nová úloha"
+
+#: GTG/gtk/browser/taskbrowser.glade.h:21
+msgid "New Subtask"
+msgstr "Nová podúloha"
+
+#: GTG/gtk/browser/taskbrowser.glade.h:22
+msgid "Edit"
+msgstr "Upraviť"
+
+#: GTG/gtk/browser/taskbrowser.glade.h:23
+msgid "Undo"
+msgstr "Vrátiť"
+
+#: GTG/gtk/browser/taskbrowser.glade.h:24
+msgid "Redo"
+msgstr "Opakovať"
+
+#: GTG/gtk/browser/taskbrowser.glade.h:27
+#: GTG/gtk/browser/tag_context_menu.py:63 GTG/gtk/editor/taskeditor.glade.h:4
+msgid "Delete"
+msgstr "Odstrániť"
+
+#: GTG/gtk/browser/taskbrowser.glade.h:28
+msgid "Work View"
+msgstr "Pracovný pohľad"
+
+#: GTG/gtk/browser/taskbrowser.glade.h:30
+msgid "Tasks"
+msgstr "Úlohy"
+
+#: GTG/gtk/browser/taskbrowser.glade.h:31
+msgid "About GTG!"
+msgstr "O GTG!"
+
+#: GTG/gtk/browser/taskbrowser.glade.h:32
+msgid "Copyright © 2008-2012 Lionel Dricot, Bertrand Rousseau"
+msgstr "Copyright © 2008-2012 Lionel Dricot, Bertrand Rousseau"
+
+#: GTG/gtk/browser/taskbrowser.glade.h:33
+msgid ""
+"GTG is a personal tasks and TODO-list items organizer for the GNOME desktop "
+"environment."
+msgstr ""
+"GTG je osobný organizátor úloh a zoznamov TODO pre pracovné prostredie GNOME."
+
+#: GTG/gtk/browser/taskbrowser.glade.h:34
+msgid "GTG website"
+msgstr "GTG webová stránka"
+
+#: GTG/gtk/browser/taskbrowser.glade.h:35
+msgid ""
+"Getting Things GNOME! is free software; you can redistribute it and/or "
+"modify it under the terms of the GNU General Public License as published by "
+"the Free Software Foundation; either version 3 of the License, or (at your "
+"option) any later version.\n"
+"\n"
+"Getting Things GNOME! is distributed in the hope that it will be useful, but "
+"WITHOUT ANY WARRANTY; without even the implied warranty of MERCHANTABILITY "
+"or FITNESS FOR A PARTICULAR PURPOSE.  See the GNU General Public License for "
+"more details.\n"
+"\n"
+"You should have received a copy of the GNU General Public License along with "
+"Getting Things GNOME!; if not, write to the Free Software Foundation, Inc., "
+"51 Franklin Street, Fifth Floor, Boston, MA 02110-1301, USA."
+msgstr ""
+
+#: GTG/gtk/browser/taskbrowser.glade.h:40
+msgid "Mark as Not Done"
+msgstr "Označiť ako _Nedokončené"
+
+#: GTG/gtk/browser/taskbrowser.glade.h:41
+msgid "Und_ismiss"
+msgstr "_Obnoviť odvolané"
+
+#: GTG/gtk/browser/taskbrowser.glade.h:42
+msgid "Add a subtask"
+msgstr "Pridať podúlohu"
+
+#: GTG/gtk/browser/taskbrowser.glade.h:43
+msgid "_Set Start Date"
+msgstr "_Nastaviť dátum začiatku"
+
+#: GTG/gtk/browser/taskbrowser.glade.h:44
+msgid "T_oday"
+msgstr "D_nes"
+
+#: GTG/gtk/browser/taskbrowser.glade.h:45
+msgid "_Tomorrow"
+msgstr "_Zajtra"
+
+#: GTG/gtk/browser/taskbrowser.glade.h:46
+msgid "Next _Week"
+msgstr "Budúci _týždeň"
+
+#: GTG/gtk/browser/taskbrowser.glade.h:47
+msgid "Next _Month"
+msgstr "Budúci _mesiac"
+
+#: GTG/gtk/browser/taskbrowser.glade.h:48
+msgid "Next _Year"
+msgstr "Budúci _rok"
+
+#: GTG/gtk/browser/taskbrowser.glade.h:49
+msgid "_Clear Start Date"
+msgstr "_Vymazať dátum začiatku"
+
+#: GTG/gtk/browser/taskbrowser.glade.h:50
+msgid "Set Due Date"
+msgstr "Nastaviť dátum ukončenia"
+
+#: GTG/gtk/browser/taskbrowser.glade.h:51
+msgid "_Now"
+msgstr "_Teraz"
+
+#: GTG/gtk/browser/taskbrowser.glade.h:52
+msgid "_Soon"
+msgstr "_Skoro"
+
+#: GTG/gtk/browser/taskbrowser.glade.h:53
+msgid "_Someday"
+msgstr "_Niekedy"
+
+#: GTG/gtk/browser/taskbrowser.glade.h:54
+msgid "_Clear Due Date"
+msgstr "_Vymazať dátum ukončenia"
+
+#: GTG/gtk/browser/taskbrowser.glade.h:55
+msgid "Modify Tags..."
+msgstr "Upraviť značky…"
+
+#: GTG/gtk/browser/tag_context_menu.py:58
+msgid "Edit Tag..."
+msgstr "Upraviť značku…"
+
+#: GTG/gtk/editor/__init__.py:36
+msgid "Mark this task as done"
+msgstr "Označiť túto úlohu ako dokončenú"
+
+#: GTG/gtk/editor/__init__.py:37 GTG/gtk/editor/__init__.py:39
+msgid "Mark this task as to be done"
+msgstr "Označiť túto úlohu ako nedokončenú"
+
+#: GTG/gtk/editor/__init__.py:38
+msgid "Mark this task as not to be done anymore"
+msgstr "Označiť túto úlohu ako nebude dokončené"
+
+#: GTG/gtk/editor/__init__.py:40
+msgid "Permanently remove this task"
+msgstr "Natrvalo odstrániť túto úlohu"
+
+#: GTG/gtk/editor/__init__.py:41
+msgid "Insert a subtask in this task"
+msgstr "Pridať k tejto úlohe podúlohu"
+
+#: GTG/gtk/editor/__init__.py:42
+msgid "Insert a tag in this task"
+msgstr "Pridať tejto úlohe značku"
+
+#: GTG/gtk/editor/editor.py:319
+#, python-format
+msgid "Completed %(days)d day late"
+msgid_plural "Completed %(days)d days late"
+msgstr[0] "Dokončené o %(days)d dni neskôr"
+msgstr[1] "Dokončené o %(days)d dní neskôr"
+msgstr[2] "Dokončené o %(days)d deň neskôr"
+
+#: GTG/gtk/editor/editor.py:324
+#, python-format
+msgid "Completed %(days)d day early"
+msgid_plural "Completed %(days)d days early"
+msgstr[0] "Dokončené o %(days)d dni skôr"
+msgstr[1] "Dokončené o %(days)d dní skôr"
+msgstr[2] "Dokončené o %(days)d deň skôr"
+
+#: GTG/gtk/editor/editor.py:333
+#, python-format
+msgid "Due tomorrow!"
+msgid_plural "%(days)d days left"
+msgstr[0] "Termín zajtra"
+msgstr[1] "Ostávajú %(days)d dni"
+msgstr[2] "Ostáva %(days)d dní"
+
+#: GTG/gtk/editor/editor.py:336
+msgid "Due today!"
+msgstr "Termín dnes!"
+
+#: GTG/gtk/editor/editor.py:339
+#, python-format
+msgid "Due yesterday!"
+msgid_plural "Was %(days)d days ago"
+msgstr[0] "Pred %(days)d dňami"
+msgstr[1] "Pred %(days)d dňami"
+msgstr[2] "Termín včera!"
+
+#: GTG/gtk/editor/taskeditor.glade.h:1
+msgid "Task"
+msgstr "Úloha"
+
+#: GTG/gtk/editor/taskeditor.glade.h:2
+msgid "Mark Done"
+msgstr "Označiť ako _dokončené"
+
+#: GTG/gtk/editor/taskeditor.glade.h:5
+msgid "Insert subtask"
+msgstr "Vložiť podúlohu"
+
+#: GTG/gtk/editor/taskeditor.glade.h:6
+msgid "Insert tag"
+msgstr "Vložiť značku"
+
+#: GTG/gtk/editor/taskeditor.glade.h:7
+msgid "Starting on"
+msgstr "Začína"
+
+#: GTG/gtk/editor/taskeditor.glade.h:8
+msgid "Due for"
+msgstr "Termín"
+
+#: GTG/gtk/editor/taskeditor.glade.h:9
+msgid "Closed on"
+msgstr "Dokončené"
+
+#: GTG/gtk/editor/taskeditor.glade.h:10
+msgid "Now"
+msgstr "Teraz"
+
+#: GTG/gtk/editor/taskeditor.glade.h:11
+msgid "Soon"
+msgstr "Čoskoro"
+
+#: GTG/gtk/editor/taskeditor.glade.h:12
+msgid "Someday"
+msgstr "Niekedy"
+
+#: GTG/gtk/delete_dialog.py:92
+msgid "Deleting a task cannot be undone, and will delete the following task: "
+msgid_plural ""
+"Deleting a task cannot be undone, and will delete the following tasks: "
+msgstr[0] "Odstránenie úlohy nemôže byť vrátené, bude zmazaná táto úlohy: "
+msgstr[1] "Odstránenie úlohy nemôže byť vrátené, bude zmazaná táto úloha: "
+msgstr[2] "Odstránenie úlohy nemôže byť vrátené, bude zmazaná táto úlohy: "
+
+#: GTG/gtk/delete_dialog.py:97
+msgid "Are you sure you want to delete this task?"
+msgid_plural "Are you sure you want to delete these tasks?"
+msgstr[0] "Naozaj chcete odstrániť tieto úlohy?"
+msgstr[1] "Naozaj chcete odstrániť túto úlohu?"
+msgstr[2] "Naozaj chcete odstrániť tieto úlohy?"
+
+#: GTG/gtk/delete_dialog.py:103
+msgid "Keep selected task"
+msgid_plural "Keep selected tasks"
+msgstr[0] "Ponechať zvolené úlohy"
+msgstr[1] "Ponechať zvolenú úlohy"
+msgstr[2] "Ponechať zvolené úlohy"
+
+#: GTG/gtk/delete_dialog.py:106
+msgid "Permanently remove task"
+msgid_plural "Permanently remove tasks"
+msgstr[0] "Natrvalo odstrániť úlohy"
+msgstr[1] "Natrvalo odstrániť úlohu"
+msgstr[2] "Natrvalo odstrániť úlohy"
+
+#: GTG/gtk/delete_dialog.py:117
+#, python-format
+msgid ""
+"\n"
+"And %d more tasks"
+msgstr ""
+"\n"
+"A %d ďalších úloh"
+
+#: GTG/gtk/crashhandler.py:57
+msgid ""
+"We're terribly sorry. Could you help us fix the problem by reporting the "
+"crash?"
+msgstr ""
+"Veľmi sa ospravedlňujeme. Mohli by ste nám pomôcť opraviť tento problém "
+"nahlásením pádu?"
+
+#: GTG/gtk/crashhandler.py:170
+msgid "An error has occurred"
+msgstr "Nastala chyba"
+
+#: GTG/gtk/crashhandler.py:183
+msgid "It looks like an error has occurred."
+msgstr "Vyzerá to, že nastala chyba."
+
+#: GTG/gtk/crashhandler.py:219
+msgid "_Details"
+msgstr "Po_drobnosti"
+
+#: GTG/gtk/crashhandler.py:226
+msgid "_Report this problem..."
+msgstr "Nahlásiť tento p_roblém..."
+
+#: GTG/gtk/crashhandler.py:230
+msgid "_Ignore the error"
+msgstr "_Ignorovať chybu"
+
+#: GTG/gtk/crashhandler.py:335
+msgid ""
+" has crashed. Please report the bug on <a href=\"http://bugs.edge.launchpad."
+"net/gtg\">our Launchpad page</a>. If you have Apport installed, it will be "
+"started for you."
+msgstr ""
+" spadol. Prosím, nahláste chybu na <a href=\"http://bugs.edge.launchpad.net/"
+"gtg\">našej stránke Launchpad</a>. Ak máte nainštalovaný Apport, bude "
+"spustený."
+
+#: GTG/gtk/plugins.glade.h:1
+msgid "<b>Dependencies</b>"
+msgstr "<b>Závislosti</b>"
+
+#: GTG/gtk/plugins.glade.h:2
+msgid "_About Plugin"
+msgstr "_O zásuvnom module"
+
+#: GTG/gtk/plugins.py:142
+#, python-format
+msgid "Plugins - %s"
+msgstr "Zásuvné moduly – %s"
+
+#: GTG/info.py:34
+msgid "GTG is a personal tasks and TODO-list items organizer for the GNOME."
+msgstr "GTG je organizátor osobných úloh a položiek zoznamu TODO pre GNOME."
+
+#: GTG/plugins/not_today/not_today.py:59
+msgid "Do it tomorrow"
+msgstr "Urobiť zajtra"
+
+#: GTG/plugins/send_email/sendEmail.py:44
+msgid "Send via email"
+msgstr "Poslať emailom"
+
+#: GTG/plugins/send_email/sendEmail.py:68
+#, python-format
+msgid "Status: %s"
+msgstr "Stav: %s"
+
+#: GTG/plugins/send_email/sendEmail.py:69
+#, python-format
+msgid ""
+"\n"
+"Tags: %s"
+msgstr ""
+"\n"
+"Značky: %s"
+
+#: GTG/plugins/send_email/sendEmail.py:70
+#, python-format
+msgid ""
+"\n"
+"Subtasks:\n"
+"%s"
+msgstr ""
+"\n"
+"Podúlohy:\n"
+"%s"
+
+#: GTG/plugins/send_email/sendEmail.py:72
+#, python-format
+msgid ""
+"\n"
+"Task content:\n"
+"%s"
+msgstr ""
+"\n"
+"Obsah úlohy:\n"
+"%s"
+
+#: GTG/plugins/send_email/sendEmail.py:75
+#, python-format
+msgid "Task: %(task_title)s"
+msgstr "Úloha: %(task_title)s"
+
+#: GTG/plugins/notification_area/notification_area.py:279
+msgid "Add _New Task"
+msgstr "_Nová úloha"
+
+#: GTG/plugins/notification_area/notification_area.py:284
+msgid "_Show Main Window"
+msgstr "_Zobraziť hlavné okno"
+
+#: GTG/plugins/notification_area/notification_area.py:297
+msgid "_Quit"
+msgstr "_Koniec"
+
+#: GTG/plugins/export/export_templates/description_textual.py:21
+msgid "Text-only"
+msgstr "Len text"
+
+#: GTG/plugins/export/export_templates/description_textual.py:22
+msgid "A template to create a simple text file with some tasks."
+msgstr ""
+"Šablóna na vytvorenie jednoduchého textového súboru s niekoľkými úlohami."
+
+#: GTG/plugins/export/export_templates/description_pocketmod.py:18
+msgid "Foldable booklet (PDF)"
+msgstr "Brožúra (PDF)"
+
+#: GTG/plugins/export/export_templates/description_pocketmod.py:19
+msgid ""
+"A template to create\n"
+"<a href=\"http://www.pocketmod.com\">PocketMod</a>, which is a small "
+"foldable\n"
+"booklet. Packages <b>pdflatex</b>, <b>pdftk</b> and <b>pdfjam</b>\n"
+"are required."
+msgstr ""
+"Šablóna na vytvorenie\n"
+"<a href=\"http://www.pocketmod.com\">PocketMod</a>, jednoduchá skladacia\n"
+"brožúrka. Potrebné sú balíky <b>pdflatex</b>, <b>pdftk</b> a <b>pdfjam</b>."
+
+#: GTG/plugins/export/export_templates/description_sexy.py:18
+msgid "A professional-looking HTML page"
+msgstr "Stránky HTML s profesionálnym vzhľadom"
+
+#: GTG/plugins/export/export_templates/description_sexy.py:19
+msgid ""
+"A template to create a HTML page with some tasks and tags. Tags colors are "
+"also displayed."
+msgstr ""
+"Šablóna na vytvorenie jednoduchej stránky HTML s niekoľkými úlohami a "
+"značkami. Zobrazené sú aj farby značiek."
+
+#: GTG/plugins/export/export_templates/description_statusrpt.py:18
+msgid "Status report"
+msgstr "Stavové hlásenie"
+
+#: GTG/plugins/export/export_templates/description_statusrpt.py:19
+msgid "A template to create a compact text file listing only task titles."
+msgstr ""
+"Šablóna na vytvorenie stručného textového súboru, vypisuje len názvy úloh."
+
+#: GTG/plugins/export/export_templates/description_simple.py:18
+msgid "A simple Web page that can be easily printed."
+msgstr "Jednoduchá webová stránka, ktorú možno ľahko vytlačiť."
+
+#: GTG/plugins/export/export_templates/description_simple.py:19
+msgid ""
+"A template to create a simple HTML page with some tasks that can be easily "
+"printed."
+msgstr ""
+"Šablóna na vytvorenie jednoduchej stránky HTML s niekoľkými úlohami, ktorá "
+"môže byť jednoducho vytlačená."
+
+#: GTG/plugins/export/export.py:119
+msgid "No task matches your criteria. Empty report can't be generated."
+msgstr ""
+"zadaným kritériám nevyhovuje žiadna úloha. Prázdna zostava nemôže byť "
+"vygenerovaná."
+
+#: GTG/plugins/export/export.py:137
+#, python-format
+msgid "GTG could not generate the document: %s"
+msgstr "GTG nemôže vygenerovať dokument: %s"
+
+#: GTG/plugins/export/export.py:182
+msgid "Export the tasks currently listed"
+msgstr "Exportovať zobrazené úlohy"
+
+#: GTG/plugins/export/export.py:323
+msgid "Choose where to save your list"
+msgstr "Vyberte si kam chcete uložiť svoj zoznam"
+
+#: GTG/plugins/geolocalized_tasks/geolocalized.glade.h:1
+msgid "Set the task's location"
+msgstr "nastaviť polohu úlohy"
+
+#: GTG/plugins/geolocalized_tasks/geolocalized.glade.h:2
+msgid "Associate with new tag"
+msgstr "Pričleniť s novou značkou"
+
+#: GTG/plugins/geolocalized_tasks/geolocalized.glade.h:3
+msgid "Associate with existing tag"
+msgstr "Pričleniť k existujúcej značke"
+
+#: GTG/plugins/geolocalized_tasks/geolocalized.glade.h:4
+msgid "Geolocalized-tasks Preferences"
+msgstr "nastavenia Geo-lokalizovaných úloh"
+
+#: GTG/plugins/geolocalized_tasks/geolocalized.glade.h:5
+msgid "Use network"
+msgstr "Použiť sieť"
+
+#: GTG/plugins/geolocalized_tasks/geolocalized.glade.h:6
+msgid "Use cellphone"
+msgstr "Použiť telefón"
+
+#: GTG/plugins/geolocalized_tasks/geolocalized.glade.h:7
+msgid "Use gps"
+msgstr "Použiť GPS"
+
+#: GTG/plugins/geolocalized_tasks/geolocalized.glade.h:8
+msgid "<b>Location Determination Method</b>"
+msgstr "<b>Metóda určenia polohy</b>"
+
+#: GTG/plugins/geolocalized_tasks/geolocalized.glade.h:9
+msgid ""
+"<small>Distance in kilometers from \n"
+"the current location.</small>"
+msgstr ""
+"<small>Vzdialenosť v kilometroch od \n"
+"aktuálnej polohy.</small>"
+
+#: GTG/plugins/geolocalized_tasks/geolocalized.glade.h:11
+msgid "<b>Proximity Factor</b>"
+msgstr "<b>Factor blízkosti</b>"
+
+#: GTG/plugins/hamster/hamster.py:38
+msgid "Start a new activity in Hamster Time Tracker "
+msgstr "začať novú aktivitu v Hamster Time Tracker "
+
+#: GTG/plugins/hamster/hamster.py:174
+msgid "Start task in Hamster"
+msgstr "začať úlohu v Hamster"
+
+#: GTG/plugins/hamster/hamster.py:179
+msgid "Start in Hamster"
+msgstr "Začať v Hamster"
+
+#: GTG/plugins/tomboy/tomboy.py:77
+msgid ""
+"Tomboy/Gnote not found. Please install it or disable the Tomboy/Gnote plugin "
+"in GTG"
+msgstr ""
+"Tomboy/Gnote nebol nájdený. Prosím nainštalujte ho, alebo zakážte zásuvný "
+"modul Tomboy/Gnote v GTG"
+
+#: GTG/plugins/tomboy/tomboy.py:121
+msgid "Add Tomboy note"
+msgstr "Pridať poznámku Tomboy"
+
+#: GTG/plugins/tomboy/tomboy.py:194
+#, python-format
+msgid ""
+"%s seems to be installed on your system, but itdoes not provide a DBus "
+"interface which is required by the Tomboy/Gnote plugin in GTG."
+msgstr ""
+
+#: GTG/plugins/tomboy/tomboy.py:243
+msgid "That note does not exist!"
+msgstr "Taká poznámka neexistuje!"
+
+#: GTG/plugins/tomboy/tomboy.py:248
+msgid "That note does not exist. Do you want to create a new one?"
+msgstr "Taká poznámka neexistuje. Chcete vytvoriť novú?"
+
+#: GTG/plugins/tomboy/tomboy.py:276
+msgid ""
+"This Tomboy note                                        does not exist "
+"anymore.Do you want to                                        create it?"
+msgstr ""
+
+#: GTG/gtg.py:85
+msgid "gtg is already running!"
+msgstr "gtg už je spustený!"
+
+#: GTG/core/treefactory.py:90
+msgid "Tasks with no tags"
+msgstr "Úlohy bez značiek"
+
+#: GTG/core/search.py:87
+msgid "not"
+msgstr "nie"
+
+#: GTG/core/search.py:88
+msgid "or"
+msgstr "alebo"
+
+#: GTG/core/search.py:89
+msgid "after"
+msgstr "po"
+
+#: GTG/core/search.py:90
+msgid "before"
+msgstr "pred"
+
+#: GTG/core/search.py:91 GTG/tools/dates.py:305
+msgid "today"
+msgstr "dnes"
+
+#: GTG/core/search.py:92 GTG/tools/dates.py:307
+msgid "tomorrow"
+msgstr "zajtra"
+
+#: GTG/core/search.py:93
+msgid "nodate"
+msgstr "bez dátumu"
+
+#: GTG/core/search.py:94 GTG/tools/dates.py:45 GTG/tools/dates.py:53
+#: GTG/tests/test_dates.py:68 GTG/tests/test_dates.py:76
+msgid "now"
+msgstr "teraz"
+
+#: GTG/core/search.py:95 GTG/tools/dates.py:46 GTG/tools/dates.py:55
+#: GTG/tests/test_dates.py:69 GTG/tests/test_dates.py:77
+msgid "soon"
+msgstr "čoskoro"
+
+#: GTG/core/search.py:96 GTG/tools/dates.py:47 GTG/tools/dates.py:59
+#: GTG/tests/test_dates.py:71 GTG/tests/test_dates.py:78
+#: GTG/tests/test_dates.py:79
+msgid "someday"
+msgstr "niekedy"
+
+#: GTG/core/search.py:97
+msgid "notag"
+msgstr "bez značky"
+
+#: GTG/core/firstrun_tasks.py:35
+msgid "Getting Started With GTG"
+msgstr "začnite pracovať s GTG"
+
+#: GTG/core/firstrun_tasks.py:37
+msgid ""
 "Welcome to Getting Things GNOME!, your new task manager! In Getting Things "
 "GNOME! (GTG), everything is a task. From building a bridge over the Pacific "
 "Ocean to changing a light bulb or organizing a party!\n"
@@ -276,7 +1149,7 @@
 "About subtasks:\n"
 "\n"
 "In life, you often get more things done by refining them in smaller, more "
-"operational tasks. GTG helps to do just this by defining &quot;"
+"operational tasks. GTG helps to do just this by defining  &quot;"
 "subtasks&quot;. In GTG, those subtasks are considered as prerequisites that "
 "must be completed before being able to close their parent task.\n"
 "\n"
@@ -326,20 +1199,13 @@
 "\n"
 "The GTG team."
 msgstr ""
-=======
-"You can create, open or filter your tasks                                    "
-"                                     here"
-msgstr "Tu môžete vytvoriť, otvoriť alebo filtrovať svoje úlohy"
->>>>>>> fa96c6e7
-
-#: GTG/gtk/browser/__init__.py:54
-msgid "Clear"
-msgstr "Vymazať"
-
-#: GTG/gtk/browser/custominfobar.py:35
-#, python-format
-msgid ""
-<<<<<<< HEAD
+
+#: GTG/core/firstrun_tasks.py:114
+msgid "Learn How To Use Subtasks"
+msgstr "Naučte sa používať Podúlohy"
+
+#: GTG/core/firstrun_tasks.py:116
+msgid ""
 "A &quot;Subtask&quot; is something that you need to do first before being "
 "able to accomplish your task. In GTG, the purpose of subtasks is to cut down "
 "a task in smaller subtasks that are easier to achieve and to track down.\n"
@@ -362,49 +1228,101 @@
 "And if you are not happy with your current tasks/subtasks organization, you "
 "can always change it by drag-and-dropping tasks on each other in the tasks "
 "list."
-=======
-"The <b>%s</b> synchronization service cannot login with the  supplied "
-"authentication data and has been disabled. To retry the login, re-enable the "
-"service."
->>>>>>> fa96c6e7
-msgstr ""
-"Synchronizačná služba <b>%s</b> sa nemôže prihlásiť pomocou zadaných "
-"prihlasovacích údajov a bola zakázaná. Na opakovanie prihlásenia, opätovne "
-"povoľte službu."
-
-#: GTG/gtk/browser/custominfobar.py:40
-#, python-format
-msgid ""
-"Due to a network problem, I cannot contact the <b>%s</b> synchronization "
-"service."
-msgstr ""
-"Kvôli problému so sieťou nemôžem kontaktovať synchronizačnú službu <b>%s</b>."
-
-#: GTG/gtk/browser/custominfobar.py:43
-#, python-format
-msgid ""
-"Cannot connect to DBus, I've disabled the <b>%s</b> synchronization service."
-msgstr ""
-"Nemôžem sa pripojiť k DBus, vypol som synchronizačnú službu <b>%s</b>."
-
-#: GTG/gtk/browser/custominfobar.py:105
-msgid "Configure synchronization service"
-msgstr "Nastaviť synchronizačnú službu"
-
-#: GTG/gtk/browser/custominfobar.py:107
-msgid "Ignore"
-msgstr "Ignorovať"
-
-#: GTG/gtk/browser/custominfobar.py:115 GTG/gtk/browser/custominfobar.py:120
-msgid "Ok"
-msgstr "OK"
-
-#: GTG/gtk/browser/custominfobar.py:141
-msgid "Confirm"
-msgstr "Potvrdiť"
-
-<<<<<<< HEAD
+msgstr ""
+
+#: GTG/core/firstrun_tasks.py:142
+msgid "Learn How To Use Tags"
+msgstr "naoučte sa používať značky"
+
+#: GTG/core/firstrun_tasks.py:144
+msgid ""
+"In GTG, you use tags to sort your tasks. A tag is a simple word that begins "
+"with &quot;@&quot;.\n"
+"\n"
+"Try to type a word beginning with &quot;@&quot; here:\n"
+"\n"
+"Once it becomes yellow, it is a tag! And this tag is now linked to the "
+"task!\n"
+"\n"
+"Using the View menu, you can enable a sidebar which displays all the tags "
+"you are using. This allows you to easily see all tasks associated to a given "
+"tag.\n"
+"\n"
+"If you right-click on a tag in the sidebar, you can also edit it. It allows "
+"you to assign it a color or an icon for instance. This is handy if you want "
+"to quickly identify the tasks associated to a given tag in the task list!\n"
+"\n"
+"New tags are always added exclusively to the currently edited task, and "
+"never to its subtasks. However, when you create a new subtask, it will "
+"inherit its parent's tags.\n"
+"\n"
+"If you need a more advanced task organization, you can also create a "
+"hierarchy of tags by drag-and-dropping a tag onto another. This is useful "
+"when you want to regroup several tags together and see all related tasks "
+"easily. For instance, if you have two tags @money and @to_pay, and you drag "
+"@to_pay on @money, every task tagged with @to_pay will also appear when you "
+"select @money."
+msgstr ""
+
+#: GTG/core/firstrun_tasks.py:174
+msgid "Learn How To Use The Work View"
+msgstr "Naučte sa používať Pracovný pohľad"
+
+#: GTG/core/firstrun_tasks.py:176
+msgid ""
+"If you press the &quot;Work View&quot; button, only actionable tasks will be "
+"displayed in your list.\n"
+"\n"
+"What is an actionable task? It's a task you can do directly, right now.\n"
+"\n"
+"It's a task that is already &quot;start-able&quot;, i.e. the start date is "
+"already over.\n"
+"\n"
+"It's a task that doesn't have open subtasks, i.e. you can do the task itself "
+"directly.\n"
+"\n"
+"It's a task that has a due date different than &quot;Someday&quot;, since "
+"this kind of date is reserved for things that needs more thoughts before "
+"being actionable.\n"
+"\n"
+"Thus, in short, the Work View shows you tasks that you can do right now. "
+"It's very useful when you want to get things done and to focus on the "
+"relevant tasks!\n"
+"\n"
+"If you use tags, you can right click on a tag in the sidebar and choose to "
+"hide tasks assigned to this particular tag in the Work View. It is very "
+"useful if you have a tag like &quot;@wait&quot; that you use for tasks "
+"blocked by some external event (i.e. a phone call you wait to receive).\n"
+"\n"
+"And finally, an important note regarding the Work View: since the Work View "
+"is updated instantaneously, if you edit your task while using the Work View, "
+"this task might disappear due to the change you just made (e.g. adding a "
+"subtask, adding a tag hidden in the Work View, etc.). To avoid this, it's "
+"better not to edit your task while using the Work View. "
+msgstr ""
+
+#: GTG/core/firstrun_tasks.py:210
+msgid "Learn How To Use Plugins"
+msgstr "Naučte sa používať zásuvné moduly"
+
+#: GTG/core/firstrun_tasks.py:212
+msgid ""
+"GTG has the ability to add plugins to extend its core functionality.\n"
+"\n"
+"Some examples of the currently available plugins are the notification icon "
+"which displays a handy shortcut to GTG in your notification space, or the "
+"closed tasks remover which automatically deletes old tasks from your closed "
+"tasks list.\n"
+"\n"
+"You can find the Plugin Manager by selecting Edit in the Menu Bar, then "
+"clicking Plugins."
+msgstr ""
+
 #: GTG/core/firstrun_tasks.py:225
+msgid "Reporting Bugs"
+msgstr "Hlásenie chýb"
+
+#: GTG/core/firstrun_tasks.py:227
 msgid ""
 "GTG is still beta software. We like it and use it everyday but you will "
 "probably encounter some bugs will you do.\n"
@@ -418,18 +1336,12 @@
 "If you have some trouble with GTG, we might be able to help you or to solve "
 "your problem really quickly."
 msgstr ""
-=======
-#: GTG/gtk/browser/custominfobar.py:143
-msgid "Continue"
-msgstr "Pokračovať"
->>>>>>> fa96c6e7
-
-#: GTG/gtk/browser/modifytags_dialog.glade.h:1
-msgid "Modify Tags"
-msgstr "Upraviť značky"
-
-<<<<<<< HEAD
+
 #: GTG/core/firstrun_tasks.py:242
+msgid "Learn How To Use The Quick Add Entry"
+msgstr "Naučte sa ako Rýchlo pridať položku"
+
+#: GTG/core/firstrun_tasks.py:244
 msgid ""
 "The Quick Add Entry is the fastest way to create a new task. Use the check "
 "box in the View menu to enable and disable the entry field.\n"
@@ -451,10 +1363,10 @@
 "defer:date\n"
 "\n"
 "Using this you can apply a due date or a defer date. Dates can be formated "
-"as yyyy-mm-dd (for example 2012-04-01) or yyyymmdd (20120401) or mmdd (0401 "
-"- the year being implicitly the current one) or today, tomorrow or a weekday "
-"name (due:monday means due next Monday). Dates which are added in this way "
-"will not appear in the task title.\n"
+"as per your locale or yyyy-mm-dd (for example 2012-04-01) or yyyymmdd "
+"(20120401) or mmdd (0401 - the year being implicitly the current one) or "
+"today, tomorrow or a weekday name (due:monday means due next Monday). Dates "
+"which are added in this way will not appear in the task title.\n"
 "\n"
 "Examples:\n"
 "\n"
@@ -471,18 +1383,12 @@
 "mum&quot;, under the tags &quot;family&quot; and &quot;calls&quot;, with the "
 "due date next Sunday and the start date tomorrow."
 msgstr ""
-=======
-#: GTG/gtk/browser/modifytags_dialog.glade.h:2
-msgid "Add/Remove Tags"
-msgstr "Pridať/Odstrániť značku"
->>>>>>> fa96c6e7
-
-#: GTG/gtk/browser/modifytags_dialog.glade.h:3
-msgid "Cancel"
-msgstr "Zrušiť"
-
-<<<<<<< HEAD
-#: GTG/core/firstrun_tasks.py:288
+
+#: GTG/core/firstrun_tasks.py:289
+msgid "Learn How To Use Synchronization Services"
+msgstr "Naučte sa používať Synchronizačné služby"
+
+#: GTG/core/firstrun_tasks.py:291
 msgid ""
 "Synchronization Services allow GTG to synchronize (meaning to have access or "
 "to import) tasks, notes or bugs from other sites or services like Launchpad, "
@@ -503,19 +1409,13 @@
 "about them by in the dedicated documentation in GTG's help (use the Help "
 "menu or press F1 to get access to it)."
 msgstr ""
-=======
-#: GTG/gtk/browser/modifytags_dialog.glade.h:4
-msgid "Enter the name of the tag(s) you wish to add or remove:"
-msgstr "Zadajte názov značky(iek), ktorú chcete pridať alebo odstrániť:"
->>>>>>> fa96c6e7
-
-#: GTG/gtk/browser/modifytags_dialog.glade.h:5
-msgid "TagName"
-msgstr "MenoZnačky"
-
-#: GTG/gtk/browser/modifytags_dialog.glade.h:6
-msgid ""
-<<<<<<< HEAD
+
+#: GTG/core/firstrun_tasks.py:313
+msgid "Learn How To Search For Tasks"
+msgstr "Naučte sa Hľadať úlohy"
+
+#: GTG/core/firstrun_tasks.py:315
+msgid ""
 "To help you to find specific tasks more easily, GTG allows you to search for "
 "tasks based on their content.\n"
 "\n"
@@ -524,9 +1424,9 @@
 "appear automatically.\n"
 "\n"
 "GTG stores your searches in the sidebar, under the &quot;Search&quot; "
-"section. You can thus always go back to a previous search later on if you "
-"need it. Search results are updated automatically, so you always get all the "
-"tasks matching your search request.\n"
+"section. You can thus always go back to a previous search need it. Search "
+"results are updated automatically, so you always get all the tasks matching "
+"your search request.\n"
 "\n"
 "GTG also saves all the search requests you have made until you explicitely "
 "delete them (which you can do by right-clicking on them and selecting &quot;"
@@ -540,1152 +1440,29 @@
 "that must be done today. To learn more about those search query parameters, "
 "you can read the documentation available in GTG's help (press F1 or use the "
 "Help menu to get access to it)."
-=======
-"Hint: you can add several tags by separating them with\n"
-"space. Place '!' before tags you want to remove."
->>>>>>> fa96c6e7
-msgstr ""
-"Tip: môžete pridať viacero značiek, oddelených medzerou.\n"
-"Pred značku, ktorú chcete odstrániť pridajte „!”."
-
-#: GTG/gtk/browser/modifytags_dialog.glade.h:8
-msgid "Apply to subtasks"
-msgstr "Použiť na podúlohy"
-
-#: GTG/gtk/browser/simple_color_selector.py:236
-msgid "Add custom color"
-msgstr "Pridať vlastnú farbu"
-
-#: GTG/gtk/browser/simple_color_selector.py:264
-msgid "Choose a color"
-msgstr "Vyberte farbu"
-
-#: GTG/gtk/browser/treeview_factory.py:274
-#: GTG/gtk/browser/taskbrowser.glade.h:29
-msgid "Tags"
-msgstr "Značky"
-
-#: GTG/gtk/browser/treeview_factory.py:317
-msgid "Start date"
-msgstr "Dátum začiatku"
-
-#: GTG/gtk/browser/treeview_factory.py:328
-msgid "Due"
-msgstr "Termín"
-
-#: GTG/gtk/browser/treeview_factory.py:348
-msgid "Closed date"
-msgstr "Dátum dokončenia"
-
-#: GTG/gtk/browser/treeview_factory.py:410
-msgid "Title"
-msgstr "Názov"
-
-#: GTG/gtk/browser/tag_editor.py:87
-msgid "Remove selected icon"
-msgstr "Odstrániť označenú ikonu"
-
-#: GTG/gtk/browser/tag_editor.py:224
-msgid "Name : "
-msgstr "Názov: "
-
-#: GTG/gtk/browser/tag_editor.py:231
-msgid "Show Tag in Work View :"
-msgstr "Zobraziť značku v pracovnom pohľade :"
-
-#: GTG/gtk/browser/tag_editor.py:244
-msgid "Select Tag Color:"
-msgstr "Vyberte farbu značky:"
-
-#: GTG/gtk/browser/tag_editor.py:284
-msgid ""
-"Click To\n"
-"Set Icon"
-msgstr ""
-"Kliknite na\n"
-"ikonu"
-
-#: GTG/gtk/browser/tag_editor.py:294
-msgid "Enter tag name here"
-msgstr "Tu zadajte názov značky"
-
-#: GTG/gtk/browser/modifytags_dialog.py:38
-msgid "NewTag"
-msgstr "NováZnačka"
-
-#: GTG/gtk/browser/browser.py:582
-msgid "no active tasks"
-msgstr "žiadne aktívne úlohy"
-
-#: GTG/gtk/browser/browser.py:584
-#, python-format
-msgid "%(tasks)d active task"
-msgid_plural "%(tasks)d active tasks"
-msgstr[0] "%(tasks)d aktívne úlohy"
-msgstr[1] "%(tasks)d aktívnych úloh"
-msgstr[2] "Žiadna aktívny úloha"
-
-#: GTG/gtk/browser/browser.py:1516
-msgid "Add Task"
-msgstr "Pridať úlohu"
-
-#: GTG/gtk/browser/browser.py:1517
-msgid "Open Task"
-msgstr "Otvoriť úlohu"
-
-#: GTG/gtk/browser/browser.py:1518 GTG/core/treefactory.py:102
-msgid "Search"
-msgstr "Hľadať"
-
-#: GTG/gtk/browser/taskbrowser.glade.h:1
-msgid "Getting Things GNOME!"
-msgstr "Getting Things GNOME!"
-
-#: GTG/gtk/browser/taskbrowser.glade.h:2
-msgid "_Tasks"
-msgstr "Úl_ohy"
-
-#: GTG/gtk/browser/taskbrowser.glade.h:3
-msgid "New _Task"
-msgstr "_Nová úloha"
-
-#: GTG/gtk/browser/taskbrowser.glade.h:5
-msgid "New _Subtask"
-msgstr "Nová _podúloha"
-
-#: GTG/gtk/browser/taskbrowser.glade.h:6
-msgid "Mark as _Done"
-msgstr "Označiť ako _Dokončené"
-
-#: GTG/gtk/browser/taskbrowser.glade.h:7
-msgid "D_ismiss"
-msgstr "_Odvolať"
-
-#: GTG/gtk/browser/taskbrowser.glade.h:8
-msgid "_Edit"
-msgstr "_Upraviť"
-
-#: GTG/gtk/browser/taskbrowser.glade.h:9
-msgid "_View"
-msgstr "_Zobraziť"
-
-#: GTG/gtk/browser/taskbrowser.glade.h:10
-msgid "_Work View"
-msgstr "_Pracovný pohľad"
-
-#: GTG/gtk/browser/taskbrowser.glade.h:11
-msgid "_Tags Sidebar"
-msgstr "Panel _značiek"
-
-#: GTG/gtk/browser/taskbrowser.glade.h:12
-msgid "_Closed Tasks Pane"
-msgstr "Panel _hotových úloh"
-
-#: GTG/gtk/browser/taskbrowser.glade.h:13
-msgid "T_oolbar"
-msgstr "Panel _nástrojov"
-
-#: GTG/gtk/browser/taskbrowser.glade.h:14
-msgid "_Quick Add Entry"
-msgstr "_Rýchle pridanie položky"
-
-#: GTG/gtk/browser/taskbrowser.glade.h:15
-msgid "_Plugins"
-msgstr "_Zásuvné moduly"
-
-#: GTG/gtk/browser/taskbrowser.glade.h:16
-msgid "_Help"
-msgstr "_Pomocník"
-
-#: GTG/gtk/browser/taskbrowser.glade.h:17
-msgid "Open GTG help"
-msgstr "Otvoriť pomocníka GTG"
-
-#: GTG/gtk/browser/taskbrowser.glade.h:18
-msgid "Help to translate GTG into your language"
-msgstr "Pomôžte preložiť GTG do svojho jazyka"
-
-#: GTG/gtk/browser/taskbrowser.glade.h:19
-msgid "Report a problem to GTG developers"
-msgstr "nahlásiť problém vývojárom GTG"
-
-#: GTG/gtk/browser/taskbrowser.glade.h:20
-msgid "New Task"
-msgstr "Nová úloha"
-
-#: GTG/gtk/browser/taskbrowser.glade.h:21
-msgid "New Subtask"
-msgstr "Nová podúloha"
-
-#: GTG/gtk/browser/taskbrowser.glade.h:22
-msgid "Edit"
-msgstr "Upraviť"
-
-#: GTG/gtk/browser/taskbrowser.glade.h:23
-msgid "Undo"
-msgstr "Vrátiť"
-
-#: GTG/gtk/browser/taskbrowser.glade.h:24
-msgid "Redo"
-msgstr "Opakovať"
-
-#: GTG/gtk/browser/taskbrowser.glade.h:27
-#: GTG/gtk/browser/tag_context_menu.py:64 GTG/gtk/editor/taskeditor.glade.h:4
-msgid "Delete"
-msgstr "Odstrániť"
-
-#: GTG/gtk/browser/taskbrowser.glade.h:28
-msgid "Work View"
-msgstr "Pracovný pohľad"
-
-#: GTG/gtk/browser/taskbrowser.glade.h:30
-msgid "Tasks"
-msgstr "Úlohy"
-
-#: GTG/gtk/browser/taskbrowser.glade.h:31
-msgid "About GTG!"
-msgstr "O GTG!"
-
-#: GTG/gtk/browser/taskbrowser.glade.h:32
-msgid "Copyright © 2008-2012 Lionel Dricot, Bertrand Rousseau"
-msgstr "Copyright © 2008-2012 Lionel Dricot, Bertrand Rousseau"
-
-#: GTG/gtk/browser/taskbrowser.glade.h:33
-msgid ""
-"GTG is a personal tasks and TODO-list items organizer for the GNOME desktop "
-"environment."
-msgstr ""
-"GTG je osobný organizátor úloh a zoznamov TODO pre pracovné prostredie GNOME."
-
-#: GTG/gtk/browser/taskbrowser.glade.h:34
-msgid "GTG website"
-msgstr "GTG webová stránka"
-
-#: GTG/gtk/browser/taskbrowser.glade.h:35
-msgid ""
-"Getting Things GNOME! is free software; you can redistribute it and/or "
-"modify it under the terms of the GNU General Public License as published by "
-"the Free Software Foundation; either version 3 of the License, or (at your "
-"option) any later version.\n"
-"\n"
-"Getting Things GNOME! is distributed in the hope that it will be useful, but "
-"WITHOUT ANY WARRANTY; without even the implied warranty of MERCHANTABILITY "
-"or FITNESS FOR A PARTICULAR PURPOSE.  See the GNU General Public License for "
-"more details.\n"
-"\n"
-"You should have received a copy of the GNU General Public License along with "
-"Getting Things GNOME!; if not, write to the Free Software Foundation, Inc., "
-"51 Franklin Street, Fifth Floor, Boston, MA 02110-1301, USA."
-msgstr ""
-
-#: GTG/gtk/browser/taskbrowser.glade.h:40
-msgid "Mark as Not Done"
-msgstr "Označiť ako _Nedokončené"
-
-#: GTG/gtk/browser/taskbrowser.glade.h:41
-msgid "Und_ismiss"
-msgstr "_Obnoviť odvolané"
-
-#: GTG/gtk/browser/taskbrowser.glade.h:42
-msgid "Add a subtask"
-msgstr "Pridať podúlohu"
-
-#: GTG/gtk/browser/taskbrowser.glade.h:43
-msgid "_Set Start Date"
-msgstr "_Nastaviť dátum začiatku"
-
-#: GTG/gtk/browser/taskbrowser.glade.h:44
-msgid "T_oday"
-msgstr "D_nes"
-
-<<<<<<< HEAD
-#: GTG/gtk/crashhandler.py:336
-msgid ""
-" has crashed. Please report the bug on <a href=\"http://bugs.edge.launchpad."
-"net/gtg\">our Launchpad page</a>. If you have Apport installed, it will be "
-"started for you."
-msgstr ""
-" spadol. Prosím, nahláste chybu na <a href=\"http://bugs.edge.launchpad.net/"
-"gtg\">našej stránke Launchpad</a>. Ak máte nainštalovaný Apport, bude "
-"spustený."
-=======
-#: GTG/gtk/browser/taskbrowser.glade.h:45
-msgid "_Tomorrow"
-msgstr "_Zajtra"
->>>>>>> fa96c6e7
-
-#: GTG/gtk/browser/taskbrowser.glade.h:46
-msgid "Next _Week"
-msgstr "Budúci _týždeň"
-
-#: GTG/gtk/browser/taskbrowser.glade.h:47
-msgid "Next _Month"
-msgstr "Budúci _mesiac"
-
-#: GTG/gtk/browser/taskbrowser.glade.h:48
-msgid "Next _Year"
-msgstr "Budúci _rok"
-
-#: GTG/gtk/browser/taskbrowser.glade.h:49
-msgid "_Clear Start Date"
-msgstr "_Vymazať dátum začiatku"
-
-#: GTG/gtk/browser/taskbrowser.glade.h:50
-msgid "Set Due Date"
-msgstr "Nastaviť dátum ukončenia"
-
-#: GTG/gtk/browser/taskbrowser.glade.h:51
-msgid "_Now"
-msgstr "_Teraz"
-
-#: GTG/gtk/browser/taskbrowser.glade.h:52
-msgid "_Soon"
-msgstr "_Skoro"
-
-#: GTG/gtk/browser/taskbrowser.glade.h:53
-msgid "_Someday"
-msgstr "_Niekedy"
-
-#: GTG/gtk/browser/taskbrowser.glade.h:54
-msgid "_Clear Due Date"
-msgstr "_Vymazať dátum ukončenia"
-
-#: GTG/gtk/browser/taskbrowser.glade.h:55
-msgid "Modify Tags..."
-msgstr "Upraviť značky…"
-
-#: GTG/gtk/browser/tag_context_menu.py:59
-msgid "Edit Tag..."
-msgstr "Upraviť značku…"
-
-#: GTG/gtk/editor/__init__.py:36
-msgid "Mark this task as done"
-msgstr "Označiť túto úlohu ako dokončenú"
-
-#: GTG/gtk/editor/__init__.py:37 GTG/gtk/editor/__init__.py:39
-msgid "Mark this task as to be done"
-msgstr "Označiť túto úlohu ako nedokončenú"
-
-#: GTG/gtk/editor/__init__.py:38
-msgid "Mark this task as not to be done anymore"
-msgstr "Označiť túto úlohu ako nebude dokončené"
-
-#: GTG/gtk/editor/__init__.py:40
-msgid "Permanently remove this task"
-msgstr "Natrvalo odstrániť túto úlohu"
-
-#: GTG/gtk/editor/__init__.py:41
-msgid "Insert a subtask in this task"
-msgstr "Pridať k tejto úlohe podúlohu"
-
-#: GTG/gtk/editor/__init__.py:42
-msgid "Insert a tag in this task"
-msgstr "Pridať tejto úlohe značku"
-
-#: GTG/gtk/editor/editor.py:317
-#, python-format
-msgid "Completed %(days)d day late"
-msgid_plural "Completed %(days)d days late"
-msgstr[0] "Dokončené o %(days)d dni neskôr"
-msgstr[1] "Dokončené o %(days)d dní neskôr"
-msgstr[2] "Dokončené o %(days)d deň neskôr"
-
-#: GTG/gtk/editor/editor.py:321
-#, python-format
-msgid "Completed %(days)d day early"
-msgid_plural "Completed %(days)d days early"
-msgstr[0] "Dokončené o %(days)d dni skôr"
-msgstr[1] "Dokončené o %(days)d dní skôr"
-msgstr[2] "Dokončené o %(days)d deň skôr"
-
-#: GTG/gtk/editor/editor.py:330
-#, python-format
-msgid "Due tomorrow!"
-msgid_plural "%(days)d days left"
-msgstr[0] "Termín zajtra"
-msgstr[1] "Ostávajú %(days)d dni"
-msgstr[2] "Ostáva %(days)d dní"
-
-#: GTG/gtk/editor/editor.py:333
-msgid "Due today!"
-msgstr "Termín dnes!"
-
-#: GTG/gtk/editor/editor.py:336
-#, python-format
-msgid "Due yesterday!"
-msgid_plural "Was %(days)d days ago"
-msgstr[0] "Pred %(days)d dňami"
-msgstr[1] "Pred %(days)d dňami"
-msgstr[2] "Termín včera!"
-
-#: GTG/gtk/editor/taskeditor.glade.h:1
-msgid "Task"
-msgstr "Úloha"
-
-#: GTG/gtk/editor/taskeditor.glade.h:2
-msgid "Mark Done"
-msgstr "Označiť ako _dokončené"
-
-#: GTG/gtk/editor/taskeditor.glade.h:5
-msgid "Insert subtask"
-msgstr "Vložiť podúlohu"
-
-#: GTG/gtk/editor/taskeditor.glade.h:6
-msgid "Insert tag"
-msgstr "Vložiť značku"
-
-#: GTG/gtk/editor/taskeditor.glade.h:7
-msgid "Starting on"
-msgstr "Začína"
-
-#: GTG/gtk/editor/taskeditor.glade.h:8
-msgid "Due for"
-msgstr "Termín"
-
-#: GTG/gtk/editor/taskeditor.glade.h:9
-msgid "Closed on"
-msgstr "Dokončené"
-
-#: GTG/gtk/editor/taskeditor.glade.h:10
-msgid "Now"
-msgstr "Teraz"
-
-#: GTG/gtk/editor/taskeditor.glade.h:11
-msgid "Soon"
-msgstr "Čoskoro"
-
-#: GTG/gtk/editor/taskeditor.glade.h:12
-msgid "Someday"
-msgstr "Niekedy"
-
-<<<<<<< HEAD
-#: GTG/gtk/delete_dialog.py:89
-msgid "Deleting a task cannot be undone, and will delete the following task: "
-=======
-#: GTG/gtk/delete_dialog.py:92
-msgid ""
-"Deleting a task cannot be undone, and will delete the following task: "
->>>>>>> fa96c6e7
-msgid_plural ""
-"Deleting a task cannot be undone, and will delete the following tasks: "
-msgstr[0] "Odstránenie úlohy nemôže byť vrátené, bude zmazaná táto úlohy: "
-msgstr[1] "Odstránenie úlohy nemôže byť vrátené, bude zmazaná táto úloha: "
-msgstr[2] "Odstránenie úlohy nemôže byť vrátené, bude zmazaná táto úlohy: "
-
-#: GTG/gtk/delete_dialog.py:97
-msgid "Are you sure you want to delete this task?"
-msgid_plural "Are you sure you want to delete these tasks?"
-msgstr[0] "Naozaj chcete odstrániť tieto úlohy?"
-msgstr[1] "Naozaj chcete odstrániť túto úlohu?"
-msgstr[2] "Naozaj chcete odstrániť tieto úlohy?"
-
-#: GTG/gtk/delete_dialog.py:103
-msgid "Keep selected task"
-msgid_plural "Keep selected tasks"
-msgstr[0] "Ponechať zvolené úlohy"
-msgstr[1] "Ponechať zvolenú úlohy"
-msgstr[2] "Ponechať zvolené úlohy"
-
-#: GTG/gtk/delete_dialog.py:106
-msgid "Permanently remove task"
-msgid_plural "Permanently remove tasks"
-msgstr[0] "Natrvalo odstrániť úlohy"
-msgstr[1] "Natrvalo odstrániť úlohu"
-msgstr[2] "Natrvalo odstrániť úlohy"
-
-#: GTG/gtk/delete_dialog.py:117
-#, python-format
-msgid ""
-"\n"
-"And %d more tasks"
-msgstr ""
-"\n"
-"A %d ďalších úloh"
-
-#: GTG/gtk/crashhandler.py:57
-msgid ""
-"We're terribly sorry. Could you help us fix the problem by reporting the "
-"crash?"
-msgstr ""
-"Veľmi sa ospravedlňujeme. Mohli by ste nám pomôcť opraviť tento problém "
-"nahlásením pádu?"
-
-#: GTG/gtk/crashhandler.py:170
-msgid "An error has occurred"
-msgstr "Nastala chyba"
-
-#: GTG/gtk/crashhandler.py:184
-msgid "It looks like an error has occurred."
-msgstr "Vyzerá to, že nastala chyba."
-
-#: GTG/gtk/crashhandler.py:220
-msgid "_Details"
-msgstr "Po_drobnosti"
-
-#: GTG/gtk/crashhandler.py:227
-msgid "_Report this problem..."
-msgstr "Nahlásiť tento p_roblém..."
-
-#: GTG/gtk/crashhandler.py:231
-msgid "_Ignore the error"
-msgstr "_Ignorovať chybu"
-
-#: GTG/gtk/crashhandler.py:336
-msgid ""
-" has crashed. Please report the bug on <a "
-"href=\"http://bugs.edge.launchpad.net/gtg\">our Launchpad page</a>. If you "
-"have Apport installed, it will be started for you."
-msgstr ""
-" spadol. Prosím, nahláste chybu na <a "
-"href=\"http://bugs.edge.launchpad.net/gtg\">našej stránke Launchpad</a>. Ak "
-"máte nainštalovaný Apport, bude spustený."
-
-#: GTG/gtk/plugins.glade.h:1
-msgid "<b>Dependencies</b>"
-msgstr "<b>Závislosti</b>"
-
-#: GTG/gtk/plugins.glade.h:2
-msgid "_About Plugin"
-msgstr "_O zásuvnom module"
-
-#: GTG/gtk/plugins.py:142
-#, python-format
-msgid "Plugins - %s"
-msgstr "Zásuvné moduly – %s"
-
-#: GTG/info.py:34
-msgid "GTG is a personal tasks and TODO-list items organizer for the GNOME."
-msgstr "GTG je organizátor osobných úloh a položiek zoznamu TODO pre GNOME."
-
-#: GTG/plugins/not_today/not_today.py:59
-msgid "Do it tomorrow"
-msgstr "Urobiť zajtra"
-
-#: GTG/plugins/send_email/sendEmail.py:44
-msgid "Send via email"
-msgstr "Poslať emailom"
-
-#: GTG/plugins/send_email/sendEmail.py:68
-#, python-format
-msgid "Status: %s"
-msgstr "Stav: %s"
-
-#: GTG/plugins/send_email/sendEmail.py:69
-#, python-format
-msgid ""
-"\n"
-"Tags: %s"
-msgstr ""
-"\n"
-"Značky: %s"
-
-#: GTG/plugins/send_email/sendEmail.py:70
-#, python-format
-msgid ""
-"\n"
-"Subtasks:\n"
-"%s"
-msgstr ""
-"\n"
-"Podúlohy:\n"
-"%s"
-
-#: GTG/plugins/send_email/sendEmail.py:72
-#, python-format
-msgid ""
-"\n"
-"Task content:\n"
-"%s"
-msgstr ""
-"\n"
-"Obsah úlohy:\n"
-"%s"
-
-#: GTG/plugins/send_email/sendEmail.py:75
-#, python-format
-msgid "Task: %(task_title)s"
-msgstr "Úloha: %(task_title)s"
-
-#: GTG/plugins/notification_area/notification_area.py:276
-msgid "Add _New Task"
-msgstr "_Nová úloha"
-
-#: GTG/plugins/notification_area/notification_area.py:281
-msgid "_Show Main Window"
-msgstr "_Zobraziť hlavné okno"
-
-#: GTG/plugins/notification_area/notification_area.py:294
-msgid "_Quit"
-msgstr "_Koniec"
-
-#: GTG/plugins/export/export_templates/description_textual.py:21
-msgid "Text-only"
-msgstr "Len text"
-
-#: GTG/plugins/export/export_templates/description_textual.py:22
-msgid "A template to create a simple text file with some tasks."
-msgstr ""
-"Šablóna na vytvorenie jednoduchého textového súboru s niekoľkými úlohami."
-
-#: GTG/plugins/export/export_templates/description_pocketmod.py:18
-msgid "Foldable booklet (PDF)"
-msgstr "Brožúra (PDF)"
-
-#: GTG/plugins/export/export_templates/description_pocketmod.py:19
-msgid ""
-"A template to create\n"
-"<a href=\"http://www.pocketmod.com\">PocketMod</a>, which is a small "
-"foldable\n"
-"booklet. Packages <b>pdflatex</b>, <b>pdftk</b> and <b>pdfjam</b>\n"
-"are required."
-msgstr ""
-"Šablóna na vytvorenie\n"
-"<a href=\"http://www.pocketmod.com\">PocketMod</a>, jednoduchá skladacia\n"
-"brožúrka. Potrebné sú balíky <b>pdflatex</b>, <b>pdftk</b> a <b>pdfjam</b>."
-
-#: GTG/plugins/export/export_templates/description_sexy.py:18
-msgid "A professional-looking HTML page"
-msgstr "Stránky HTML s profesionálnym vzhľadom"
-
-#: GTG/plugins/export/export_templates/description_sexy.py:19
-msgid ""
-"A template to create a HTML page with some tasks and tags. Tags colors are "
-"also displayed."
-msgstr ""
-"Šablóna na vytvorenie jednoduchej stránky HTML s niekoľkými úlohami a "
-"značkami. Zobrazené sú aj farby značiek."
-
-#: GTG/plugins/export/export_templates/description_statusrpt.py:18
-msgid "Status report"
-msgstr "Stavové hlásenie"
-
-#: GTG/plugins/export/export_templates/description_statusrpt.py:19
-msgid "A template to create a compact text file listing only task titles."
-msgstr ""
-"Šablóna na vytvorenie stručného textového súboru, vypisuje len názvy úloh."
-
-#: GTG/plugins/export/export_templates/description_simple.py:18
-msgid "A simple Web page that can be easily printed."
-msgstr "Jednoduchá webová stránka, ktorú možno ľahko vytlačiť."
-
-#: GTG/plugins/export/export_templates/description_simple.py:19
-msgid ""
-"A template to create a simple HTML page with some tasks that can be easily "
-"printed."
-msgstr ""
-"Šablóna na vytvorenie jednoduchej stránky HTML s niekoľkými úlohami, ktorá "
-"môže byť jednoducho vytlačená."
-
-#: GTG/plugins/export/export.py:120
-msgid "No task matches your criteria. Empty report can't be generated."
-msgstr ""
-"zadaným kritériám nevyhovuje žiadna úloha. Prázdna zostava nemôže byť "
-"vygenerovaná."
-
-#: GTG/plugins/export/export.py:138
-#, python-format
-msgid "GTG could not generate the document: %s"
-msgstr "GTG nemôže vygenerovať dokument: %s"
-
-#: GTG/plugins/export/export.py:184
-msgid "Export the tasks currently listed"
-msgstr "Exportovať zobrazené úlohy"
-
-#: GTG/plugins/export/export.py:322
-msgid "Choose where to save your list"
-msgstr "Vyberte si kam chcete uložiť svoj zoznam"
-
-#: GTG/plugins/geolocalized_tasks/geolocalized.glade.h:1
-msgid "Set the task's location"
-msgstr "nastaviť polohu úlohy"
-
-#: GTG/plugins/geolocalized_tasks/geolocalized.glade.h:2
-msgid "Associate with new tag"
-msgstr "Pričleniť s novou značkou"
-
-#: GTG/plugins/geolocalized_tasks/geolocalized.glade.h:3
-msgid "Associate with existing tag"
-msgstr "Pričleniť k existujúcej značke"
-
-#: GTG/plugins/geolocalized_tasks/geolocalized.glade.h:4
-msgid "Geolocalized-tasks Preferences"
-msgstr "nastavenia Geo-lokalizovaných úloh"
-
-#: GTG/plugins/geolocalized_tasks/geolocalized.glade.h:5
-msgid "Use network"
-msgstr "Použiť sieť"
-
-#: GTG/plugins/geolocalized_tasks/geolocalized.glade.h:6
-msgid "Use cellphone"
-msgstr "Použiť telefón"
-
-#: GTG/plugins/geolocalized_tasks/geolocalized.glade.h:7
-msgid "Use gps"
-msgstr "Použiť GPS"
-
-#: GTG/plugins/geolocalized_tasks/geolocalized.glade.h:8
-msgid "<b>Location Determination Method</b>"
-msgstr "<b>Metóda určenia polohy</b>"
-
-#: GTG/plugins/geolocalized_tasks/geolocalized.glade.h:9
-msgid ""
-"<small>Distance in kilometers from \n"
-"the current location.</small>"
-msgstr ""
-"<small>Vzdialenosť v kilometroch od \n"
-"aktuálnej polohy.</small>"
-
-#: GTG/plugins/geolocalized_tasks/geolocalized.glade.h:11
-msgid "<b>Proximity Factor</b>"
-msgstr "<b>Factor blízkosti</b>"
-
-#: GTG/plugins/hamster/hamster.py:38
-msgid "Start a new activity in Hamster Time Tracker "
-msgstr "začať novú aktivitu v Hamster Time Tracker "
-
-#: GTG/plugins/hamster/hamster.py:173
-msgid "Start task in Hamster"
-msgstr "začať úlohu v Hamster"
-
-#: GTG/plugins/hamster/hamster.py:178
-msgid "Start in Hamster"
-msgstr "Začať v Hamster"
-
-#: GTG/plugins/tomboy/tomboy.py:76
-msgid ""
-"Tomboy/Gnote not found. Please install it or disable the Tomboy/Gnote plugin "
-"in GTG"
-msgstr ""
-"Tomboy/Gnote nebol nájdený. Prosím nainštalujte ho, alebo zakážte zásuvný "
-"modul Tomboy/Gnote v GTG"
-
-#: GTG/plugins/tomboy/tomboy.py:118
-msgid "Add Tomboy note"
-msgstr "Pridať poznámku Tomboy"
-
-#: GTG/plugins/tomboy/tomboy.py:191
-#, python-format
-msgid ""
-"%s seems to be installed on your system, but it does not provide a DBus "
-"interface which is required by the Tomboy/Gnote plugin in GTG."
-msgstr ""
-"%s vyzerá, že je v systéme nainštalovaný, ale neposkytuje rozhranie DBus, "
-"ktoré je potrebné pre zásuvný modul Tomboy/Gnote v GTG."
-
-#: GTG/plugins/tomboy/tomboy.py:237
-msgid "That note does not exist!"
-msgstr "Taká poznámka neexistuje!"
-
-#: GTG/plugins/tomboy/tomboy.py:242
-msgid "That note does not exist. Do you want to create a new one?"
-msgstr "Taká poznámka neexistuje. Chcete vytvoriť novú?"
-
-#: GTG/plugins/tomboy/tomboy.py:270
-msgid "This Tomboy note does not exist anymore. Do you want to create it?"
-msgstr "Táto poznámka Tomboy neexistuje. Chcete ju vytvoriť?"
-
-#: GTG/gtg.py:84
-msgid "gtg is already running!"
-msgstr "gtg už je spustený!"
-
-#: GTG/core/treefactory.py:90
-msgid "Tasks with no tags"
-msgstr "Úlohy bez značiek"
-
-#: GTG/core/search.py:87
-msgid "not"
-msgstr "nie"
-
-#: GTG/core/search.py:88
-msgid "or"
-msgstr "alebo"
-
-#: GTG/core/search.py:89
-msgid "after"
-msgstr "po"
-
-#: GTG/core/search.py:90
-msgid "before"
-msgstr "pred"
-
-#: GTG/core/search.py:91 GTG/tools/dates.py:305
-msgid "today"
-msgstr "dnes"
-
-#: GTG/core/search.py:92 GTG/tools/dates.py:307
-msgid "tomorrow"
-msgstr "zajtra"
-
-#: GTG/core/search.py:93
-msgid "nodate"
-msgstr "bez dátumu"
-
-#: GTG/core/search.py:94 GTG/tools/dates.py:45 GTG/tools/dates.py:53
-#: GTG/tests/test_dates.py:68 GTG/tests/test_dates.py:76
-msgid "now"
-msgstr "teraz"
-
-#: GTG/core/search.py:95 GTG/tools/dates.py:46 GTG/tools/dates.py:55
-#: GTG/tests/test_dates.py:69 GTG/tests/test_dates.py:77
-msgid "soon"
-msgstr "čoskoro"
-
-#: GTG/core/search.py:96 GTG/tools/dates.py:47 GTG/tools/dates.py:59
-#: GTG/tests/test_dates.py:71 GTG/tests/test_dates.py:78
-#: GTG/tests/test_dates.py:79
-msgid "someday"
-msgstr "niekedy"
-
-#: GTG/core/search.py:97
-msgid "notag"
-msgstr "bez značky"
-
-#: GTG/core/firstrun_tasks.py:35
-msgid "Getting Started With GTG"
-msgstr "začnite pracovať s GTG"
-
-#: GTG/core/firstrun_tasks.py:36
-msgid ""
-"Welcome to Getting Things GNOME!, your new task manager! In Getting Things "
-"GNOME! (GTG), everything is a task. From building a bridge over the Pacific "
-"Ocean to changing a light bulb or organizing a party!\n"
-"\n"
-"If you are new to GTG, please take the time to read this, as it will provide "
-"you useful information about how to use GTG to organize your everyday life.\n"
-"\n"
-"Creating and editing tasks:\n"
-"\n"
-"Using GTG is easy: you organize what you have to do by creating new tasks. "
-"To do this, simply press the &quot;New Task&quot; button, edit the task by "
-"describing it, set some parameters, and that's it! Once a task done, you can "
-"close it by pressing the &quot;Mark As Done&quot; button.\n"
-"\n"
-"In GTG, a task is automatically saved while you are editing it. No need to "
-"press any &quot;Save&quot; button! Try it: add some text to this task, close "
-"the window, and reopen it: your changes are still there!\n"
-"\n"
-"About subtasks:\n"
-"\n"
-"In life, you often get more things done by refining them in smaller, more "
-"operational tasks. GTG helps to do just this by defining "
-"&quot;subtasks&quot;. In GTG, those subtasks are considered as prerequisites "
-"that must be completed before being able to close their parent task.\n"
-"\n"
-"Therefore, in GTG, a task might host one or several subtasks. Those appear "
-"as links in the task description, just like the link below. To open and edit "
-"a subtask, simply click on its link! Try it yourself: open the following "
-"subtask:\n"
-"<subtask>1@1</subtask>\n"
-"\n"
-"Closing a task:\n"
-"\n"
-"In GTG, once you are done with a task, you can close it by pushing either "
-"the &quot;Mark as Done&quot; or the &quot;Dismiss&quot; button. Use the "
-"first one if the task is done, and the latter if you want to close it "
-"because it is not relevant anymore. Want to try it? Try to close the subtask "
-"above for instance!\n"
-"\n"
-"When you close a task, you will notice that all its subtasks will be "
-"automatically closed too! Indeed, GTG considers that if you have completed a "
-"given task, then you don't need to do its subtasks anymore (they were "
-"prerequisites, after all).\n"
-"\n"
-"Note that the tasks that you have marked as done or dismissed are listed in "
-"the &quot;Closed Tasks Pane&quot; which is hidden by default, but you can "
-"easily show it using the View menu.\n"
-"\n"
-"Learn more about GTG:\n"
-"\n"
-"If you are interested in knowing more about GTG's other features, you will "
-"find more information here:\n"
-"<subtask>2@1</subtask>\n"
-"<subtask>3@1</subtask>\n"
-"<subtask>4@1</subtask>\n"
-"<subtask>5@1</subtask>\n"
-"<subtask>6@1</subtask>\n"
-"<subtask>7@1</subtask>\n"
-"<subtask>8@1</subtask>\n"
-"\n"
-"You can also browse GTG documentation by pressing F1 or opening it using the "
-"Help menu.\n"
-"\n"
-"We sincerely hope you will enjoy using GTG, and thank you for trying it out! "
-"Please send us bug reports and ideas for improvement using this web page: "
-"https://bugs.launchpad.net/gtg/+filebug If you want to get tips for using "
-"GTG or be informed about the newest features, also visit our blog at "
-"http://gtg.fritalk.com\n"
-"\n"
-"The GTG team."
-msgstr ""
-
-#: GTG/core/firstrun_tasks.py:114
-msgid "Learn How To Use Subtasks"
-msgstr "Naučte sa používať Podúlohy"
-
-#: GTG/core/firstrun_tasks.py:115
-msgid ""
-"A &quot;Subtask&quot; is something that you need to do first before being "
-"able to accomplish your task. In GTG, the purpose of subtasks is to cut down "
-"a task in smaller subtasks that are easier to achieve and to track down.\n"
-"\n"
-"To insert a subtask in the task description (this window, for instance), "
-"begin a line with &quot;-&quot;, then write the subtask title and press "
-"Enter.\n"
-"\n"
-"Try inserting one subtask below. Type &quot;- This is my first "
-"subtask!&quot;, for instance, and press Enter:\n"
-"\n"
-"\n"
-"\n"
-"Alternatively, you can also use the &quot;Insert Subtask&quot; button.\n"
-"\n"
-"Note that subtasks obey to some rules: first, a subtask's due date can never "
-"happen after its parent's due date and, second, when you mark a parent task "
-"as done, its subtasks will also be marked as done.\n"
-"\n"
-"And if you are not happy with your current tasks/subtasks organization, you "
-"can always change it by drag-and-dropping tasks on each other in the tasks "
-"list."
-msgstr ""
-
-#: GTG/core/firstrun_tasks.py:142
-msgid "Learn How To Use Tags"
-msgstr "naoučte sa používať značky"
-
-#: GTG/core/firstrun_tasks.py:143
-msgid ""
-"In GTG, you use tags to sort your tasks. A tag is a simple word that begins "
-"with &quot;@&quot;.\n"
-"\n"
-"Try to type a word beginning with &quot;@&quot; here:\n"
-"\n"
-"Once it becomes yellow, it is a tag! And this tag is now linked to the "
-"task!\n"
-"\n"
-"Using the View menu, you can enable a sidebar which displays all the tags "
-"you are using. This allows you to easily see all tasks associated to a given "
-"tag.\n"
-"\n"
-"If you right-click on a tag in the sidebar, you can also edit it. It allows "
-"you to assign it a color or an icon for instance. This is handy if you want "
-"to quickly identify the tasks associated to a given tag in the task list!\n"
-"\n"
-"New tags are always added exclusively to the currently edited task, and "
-"never to its subtasks. However, when you create a new subtask, it will "
-"inherit its parent's tags.\n"
-"\n"
-"If you need a more advanced task organization, you can also create a "
-"hierarchy of tags by drag-and-dropping a tag onto another. This is useful "
-"when you want to regroup several tags together and see all related tasks "
-"easily. For instance, if you have two tags @money and @to_pay, and you drag "
-"@to_pay on @money, every task tagged with @to_pay will also appear when you "
-"select @money."
-msgstr ""
-
-#: GTG/core/firstrun_tasks.py:174
-msgid "Learn How To Use The Work View"
-msgstr "Naučte sa používať Pracovný pohľad"
-
-#: GTG/core/firstrun_tasks.py:175
-msgid ""
-"If you press the &quot;Work View&quot; button, only actionable tasks will be "
-"displayed in your list.\n"
-"\n"
-"What is an actionable task? It's a task you can do directly, right now.\n"
-"\n"
-"It's a task that is already &quot;start-able&quot;, i.e. the start date is "
-"already over.\n"
-"\n"
-"It's a task that doesn't have open subtasks, i.e. you can do the task itself "
-"directly.\n"
-"\n"
-"It's a task that has a due date different than &quot;Someday&quot;, since "
-"this kind of date is reserved for things that needs more thoughts before "
-"being actionable.\n"
-"\n"
-"Thus, in short, the Work View shows you tasks that you can do right now. "
-"It's very useful when you want to get things done and to focus on the "
-"relevant tasks!\n"
-"\n"
-"If you use tags, you can right click on a tag in the sidebar and choose to "
-"hide tasks assigned to this particular tag in the Work View. It is very "
-"useful if you have a tag like &quot;@wait&quot; that you use for tasks "
-"blocked by some external event (i.e. a phone call you wait to receive).\n"
-"\n"
-"And finally, an important note regarding the Work View: since the Work View "
-"is updated instantaneously, if you edit your task while using the Work View, "
-"this task might disappear due to the change you just made (e.g. adding a "
-"subtask, adding a tag hidden in the Work View, etc.). To avoid this, it's "
-"better not to edit your task while using the Work View."
-msgstr ""
-
-#: GTG/core/firstrun_tasks.py:209
-msgid "Learn How To Use Plugins"
-msgstr "Naučte sa používať zásuvné moduly"
-
-#: GTG/core/firstrun_tasks.py:210
-msgid ""
-"GTG has the ability to add plugins to extend its core functionality.\n"
-"\n"
-"Some examples of the currently available plugins are the notification icon "
-"which displays a handy shortcut to GTG in your notification space, or the "
-"closed tasks remover which automatically deletes old tasks from your closed "
-"tasks list.\n"
-"\n"
-"You can find the Plugin Manager by selecting Edit in the Menu Bar, then "
-"clicking Plugins."
-msgstr ""
-
-#: GTG/core/firstrun_tasks.py:224
-msgid "Reporting Bugs"
-msgstr "Hlásenie chýb"
-
-#: GTG/core/firstrun_tasks.py:225
-msgid ""
-"GTG is still beta software. We like it and use it everyday but you will "
-"probably encounter some bugs will you do.\n"
-"\n"
-"Please, help us improving GTG by reporting them on our Launchpad "
-"page:https://bugs.launchpad.net/gtg/+filebug\n"
-"\n"
-"We need you to make this software better. Any contribution, any idea is "
-"welcome!\n"
-"\n"
-"If you have some trouble with GTG, we might be able to help you or to solve "
-"your problem really quickly."
-msgstr ""
-
-#: GTG/core/firstrun_tasks.py:241
-msgid "Learn How To Use The Quick Add Entry"
-msgstr "Naučte sa ako Rýchlo pridať položku"
-
-#: GTG/core/firstrun_tasks.py:242
-msgid ""
-"The Quick Add Entry is the fastest way to create a new task. Use the check "
-"box in the View menu to enable and disable the entry field.\n"
-"\n"
-"To add a task simply type its title in the entry and press Enter. The task "
-"will be created and selected in the task browser. If a tag is selected in "
-"the Tags Sidebar, it will be applied to the task you created.\n"
-"\n"
-"You can also create a task in the Quick Add Entry and at the same time "
-"specify its tags, due and defer date. Follow these format rules:\n"
-"\n"
-"tags:tag1,tag2,tag3\n"
-"\n"
-"Using this you can apply as many tags as you wish using comma as separator. "
-"Note that any word in the title that begins with &quot;@&quot; will also be "
-"interpreted as a tag!\n"
-"\n"
-"due:date\n"
-"defer:date\n"
-"\n"
-"Using this you can apply a due date or a defer date. Dates can be formated "
-"as per your locale or yyyy-mm-dd (for example 2012-04-01) or  yyyymmdd "
-"(20120401) or mmdd (0401 - the year being implicitly the current one) or "
-"today, tomorrow or a weekday name (due:monday means due next Monday). Dates "
-"which are added in this way will not appear in the task title.\n"
-"\n"
-"Examples:\n"
-"\n"
-"buy stationary tags:purchases,office due:20120330 defer:tuesday\n"
-"\n"
-"The above example tells GTG to create a new task with the title &quot;buy "
-"stationary&quot;, under the tags &quot;purchases&quot; and "
-"&quot;office&quot;, with the due date March 30, 2012 and the start date next "
-"Tuesday.\n"
-"\n"
-"call mum tags:family,calls due:sunday defer:tomorrow\n"
-"\n"
-"The above example tells GTG to create a new task with the title &quot;call "
-"mum&quot;, under the tags &quot;family&quot; and &quot;calls&quot;, with the "
-"due date next Sunday and the start date tomorrow."
-msgstr ""
-
-#: GTG/core/firstrun_tasks.py:288
-msgid "Learn How To Use Synchronization Services"
-msgstr "Naučte sa používať Synchronizačné služby"
-
-#: GTG/core/firstrun_tasks.py:289
-msgid ""
-<<<<<<< HEAD
-"Cannot connect to DBus, I've disabled the <b>%s</b> synchronization service."
-msgstr "Nemôžem sa pripojiť k DBus, vypol som synchronizačnú službu <b>%s</b>."
-=======
-"Synchronization Services allow GTG to synchronize (meaning to have access or "
-"to import) tasks, notes or bugs from other sites or services like Launchpad, "
-"Remember the Milk, Tomboy, etc.\n"
-"\n"
-"This can incredibly useful if, for instance, you want to access your tasks "
-"on several instances of GTG running on separate computers, or if you want to "
-"edit your tasks using an online service. GTG can also import tasks from "
-"specific sites like launchpad for instance, which allows you to manage the "
-"bug reports you're working on in GTG!\n"
-"\n"
-"To use Synchronization Services, use the Edit menu, and select "
-"&quot;Synchronization Services&quot;. You will then have the possibility to "
-"select among several online or local services from/to where you can import "
-"or export your tasks.\n"
-"\n"
-"If you want to know more about Synchronization Services, you can read more "
-"about them by in the dedicated documentation in GTG's help (use the Help "
-"menu or press F1 to get access to it)."
-msgstr ""
->>>>>>> fa96c6e7
-
-#: GTG/core/firstrun_tasks.py:312
-msgid "Learn How To Search For Tasks"
-msgstr "Naučte sa Hľadať úlohy"
-
-#: GTG/core/firstrun_tasks.py:313
-msgid ""
-"To help you to find specific tasks more easily, GTG allows you to search for "
-"tasks based on their content.\n"
-"\n"
-"Searching for tasks is really easy: just type the words you are looking for "
-"in the Quick Add Entry, and select &quot;Search&quot; in the menu that will "
-"appear automatically.\n"
-"\n"
-"GTG stores your searches in the sidebar, under the &quot;Search&quot; "
-"section. You can thus always go back to a previous search later on if you "
-"need it. Search results are updated automatically, so you always get all the "
-"tasks matching your search request.\n"
-"\n"
-"GTG also saves all the search requests you have made until you explicitely "
-"delete them (which you can do by right-clicking on them and selecting "
-"&quot;Delete&quot;). That allows you to safely quit GTG without loosing your "
-"search requests. This can be very useful when you use the search features to "
-"identify specific tasks regularly!\n"
-"\n"
-"GTG search feature is really powerful and accept many parameters that allows "
-"you to search for very specific tasks. For instance, using the search query "
-"&quot;@errands !today&quot;, you can search for tasks with the @errands tag "
-"that must be done today. To learn more about those search query parameters, "
-"you can read the documentation available in GTG's help (press F1 or use the "
-"Help menu to get access to it)."
-msgstr ""
-
-#: GTG/core/task.py:54
+msgstr ""
+
+#: GTG/core/task.py:55
 msgid "My new task"
 msgstr "Moja nová úloha"
 
-#: GTG/core/task.py:158
+#: GTG/core/task.py:159
 msgid "tags"
 msgstr "značky"
 
-#: GTG/core/task.py:158
+#: GTG/core/task.py:159
 msgid "tag"
 msgstr "značka"
 
-#: GTG/core/task.py:163
+#: GTG/core/task.py:164
 msgid "defer"
 msgstr "odložiť"
 
-#: GTG/core/task.py:164
+#: GTG/core/task.py:165
 msgid "start"
 msgstr "začať"
 
-#: GTG/core/task.py:170
+#: GTG/core/task.py:171
 msgid "due"
 msgstr "termín"
 
@@ -1762,23 +1539,23 @@
 "podúlohy...): tieto zmeny budú zachované. Takto si môžete k chybám pridať "
 "osobné poznámky"
 
-#: GTG/backends/backend_launchpad.py:242
+#: GTG/backends/backend_launchpad.py:246
 msgid "Bug"
 msgstr "Chyba"
 
-#: GTG/backends/backend_launchpad.py:324 GTG/backends/backend_mantis.py:255
+#: GTG/backends/backend_launchpad.py:328 GTG/backends/backend_mantis.py:257
 msgid "Reported by: "
 msgstr "Nahlásil: "
 
-#: GTG/backends/backend_launchpad.py:329
+#: GTG/backends/backend_launchpad.py:332
 msgid "Link to bug: "
 msgstr "Odkaz na chybu: "
 
-#: GTG/backends/backend_tomboy.py:40
+#: GTG/backends/backend_tomboy.py:39
 msgid "Tomboy"
 msgstr "Tomboy"
 
-#: GTG/backends/backend_tomboy.py:44
+#: GTG/backends/backend_tomboy.py:43
 msgid ""
 "This synchronization service can synchronize all or part of your Tomboy "
 "notes in GTG. If you decide it would be handy to have one of your notes in "
@@ -1790,11 +1567,11 @@
 "TODO, prosto ju označte značkou, ktorú ste si zvolil (budete ju nastavovať "
 "neskôr) a poznámka sa objaví v GTG."
 
-#: GTG/backends/backend_gnote.py:41
+#: GTG/backends/backend_gnote.py:40
 msgid "Gnote"
 msgstr "Gnote"
 
-#: GTG/backends/backend_gnote.py:45
+#: GTG/backends/backend_gnote.py:44
 msgid ""
 "This service can synchronize all or part of your Gnote notes in GTG. If you "
 "decide it would be handy to have one of your notes in your TODO list, just "
@@ -1826,39 +1603,31 @@
 "personal annotations to issue"
 msgstr ""
 
-#: GTG/backends/backend_mantis.py:235
+#: GTG/backends/backend_mantis.py:237
 msgid "Iss."
 msgstr "Iss."
 
-#: GTG/backends/backend_mantis.py:256
+#: GTG/backends/backend_mantis.py:258
 msgid "Link to issue: "
 msgstr "Odkaz na problém: "
 
-#: GTG/backends/backend_twitter.py:54
-msgid "Twitter"
-msgstr "Twitter"
-
-#: GTG/backends/backend_twitter.py:58
-msgid "Imports your twitter  messages into your GTG "
-msgstr "Importuje správy z twittera do GTG "
-
-#: GTG/backends/backend_evolution.py:68
+#: GTG/backends/backend_evolution.py:67
 msgid "Evolution tasks"
 msgstr "Úlohy Evolution"
 
-#: GTG/backends/backend_evolution.py:72
+#: GTG/backends/backend_evolution.py:71
 msgid "Lets you synchronize your GTG tasks with Evolution tasks"
 msgstr "Dovoľuje synchronizovať vaše úlohy GTG s úlohami Evolution"
 
-#: GTG/backends/rtm/rtm.py:57
+#: GTG/backends/rtm/rtm.py:63
 msgid "Invalid state"
 msgstr "Neplatný stav"
 
-#: GTG/backends/backend_rtm.py:54
+#: GTG/backends/backend_rtm.py:50
 msgid "Remember The Milk"
 msgstr "Remember The Milk"
 
-#: GTG/backends/backend_rtm.py:58
+#: GTG/backends/backend_rtm.py:54
 msgid ""
 "This service synchronizes your tasks with the web service RememberTheMilk:\n"
 "\t\thttp://rememberthemilk.com\n"
@@ -1872,19 +1641,11 @@
 "Poznámka: Tento produkt používa API Remember The Milk, ale nie je schválený "
 "ani certifikovaný od Remember The Milk"
 
-#: GTG/backends/backend_identica.py:53
-msgid "Identi.ca"
-msgstr "Identi.ca"
-
-#: GTG/backends/backend_identica.py:57
-msgid "Imports your identi.ca  messages into your GTG "
-msgstr "Importuje vaše správy z identi.ca  do GTG "
-
-#: GTG/backends/backend_localfile.py:62
+#: GTG/backends/backend_localfile.py:57
 msgid "Local File"
 msgstr "Lokálny súbor"
 
-#: GTG/backends/backend_localfile.py:67
+#: GTG/backends/backend_localfile.py:62
 msgid "Your tasks are saved in a text file (XML format). "
 msgstr "Vaše úlohy sú uložené v textovom súbore (vo formáte XML). "
 
@@ -1951,6 +1712,58 @@
 msgstr[0] "Zajtra"
 msgstr[1] "Za %(days)d dni"
 msgstr[2] "Za %(days)d dní"
+
+#~ msgid "Just these tags:"
+#~ msgstr "Len tieto značky:"
+
+#~ msgid "Tasks with these tags:"
+#~ msgstr "Úlohy s týmito značkami:"
+
+#~ msgid "Import tasks from @ replies "
+#~ msgstr "Importovať úlohy z @ odpovedí "
+
+#~ msgid "Import tasks from direct messages"
+#~ msgstr "Importovať úlohy z priamych správ"
+
+#~ msgid "Import tasks from your tweets"
+#~ msgstr "Importovať úlohy z tweetov"
+
+#~ msgid "Tag your GTG tasks with the project targeted by the bug"
+#~ msgstr "Označiť úlohy GTG projektom, ktorému chyba patrí"
+
+#~ msgid "Syncing is <span color=\"red\">disabled</span>"
+#~ msgstr "Synchronizácia je <span color=\"red\">vypnutá</span>"
+
+#~ msgid "<b>Startup</b>"
+#~ msgstr "<b>Spúšťanie</b>"
+
+#~ msgid ""
+#~ "You can create, open or filter your "
+#~ "tasks                                                                         "
+#~ "here"
+#~ msgstr "Tu môžete vytvoriť, otvoriť alebo filtrovať svoje úlohy"
+
+#~ msgid ""
+#~ "%s seems to be installed on your system, but it does not provide a DBus "
+#~ "interface which is required by the Tomboy/Gnote plugin in GTG."
+#~ msgstr ""
+#~ "%s vyzerá, že je v systéme nainštalovaný, ale neposkytuje rozhranie DBus, "
+#~ "ktoré je potrebné pre zásuvný modul Tomboy/Gnote v GTG."
+
+#~ msgid "This Tomboy note does not exist anymore. Do you want to create it?"
+#~ msgstr "Táto poznámka Tomboy neexistuje. Chcete ju vytvoriť?"
+
+#~ msgid "Twitter"
+#~ msgstr "Twitter"
+
+#~ msgid "Imports your twitter  messages into your GTG "
+#~ msgstr "Importuje správy z twittera do GTG "
+
+#~ msgid "Identi.ca"
+#~ msgstr "Identi.ca"
+
+#~ msgid "Imports your identi.ca  messages into your GTG "
+#~ msgstr "Importuje vaše správy z identi.ca  do GTG "
 
 #~ msgid "Due tomorrow !"
 #~ msgstr "Do zajtra!"
