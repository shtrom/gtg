# -*- coding: utf-8 -*-
# pylint: disable-msg=W0201
# -----------------------------------------------------------------------------
# Getting Things Gnome! - a personal organizer for the GNOME desktop
# Copyright (c) 2008-2009 - Lionel Dricot & Bertrand Rousseau
#
# This program is free software: you can redistribute it and/or modify it under
# the terms of the GNU General Public License as published by the Free Software
# Foundation, either version 3 of the License, or (at your option) any later
# version.
#
# This program is distributed in the hope that it will be useful, but WITHOUT
# ANY WARRANTY; without even the implied warranty of MERCHANTABILITY or FITNESS
# FOR A PARTICULAR PURPOSE. See the GNU General Public License for more
# details.
#
# You should have received a copy of the GNU General Public License along with
# this program.  If not, see <http://www.gnu.org/licenses/>.
# -----------------------------------------------------------------------------

""" The main window for GTG, listing tags, and open and closed tasks """

#=== IMPORT ===================================================================
#system imports
import locale
import time
import webbrowser
import threading
import unicodedata

import pygtk
pygtk.require('2.0')
import gobject
import gtk
import re

#our own imports
import GTG
from GTG.backends.backendsignals import BackendSignals
from GTG.gtk.browser.custominfobar import CustomInfoBar
from GTG.core                       import CoreConfig
from GTG                         import _, info, ngettext
from GTG.core.task               import Task
from GTG.gtk.browser             import GnomeConfig
from GTG.gtk.browser.treeview_factory import TreeviewFactory
from GTG.tools                   import openurl
from GTG.tools.dates             import no_date,\
                                        get_canonical_date
from GTG.tools.logger            import Log
from GTG.tools.tags              import extract_tags_from_text
from GTG.core.search             import Search
#from GTG.tools                   import clipboard
from GTG.core.tagstore           import Tag


#=== MAIN CLASS ===============================================================

WINDOW_TITLE = "Getting Things GNOME!"
DOCUMENTATION_URL = "http://live.gnome.org/gtg/documentation"

#Some default preferences that we should save in a file
TIME             = 0


class Timer:
    def __init__(self,st):
        self.st = st
    def __enter__(self): self.start = time.time()
    def __exit__(self, *args): 
        print "%s : %s" %(self.st,time.time() - self.start)


class TaskBrowser(gobject.GObject):
    """ The UI for browsing open and closed tasks, and listing tags in a tree """

    __string_signal__ = (gobject.SIGNAL_RUN_FIRST, gobject.TYPE_NONE, (str, ))
    __none_signal__ = (gobject.SIGNAL_RUN_FIRST, gobject.TYPE_NONE, tuple())
    __gsignals__ = {'task-added-via-quick-add' : __string_signal__, \
                    'visibility-toggled': __none_signal__,
                   }

    def __init__(self, requester, vmanager):
        gobject.GObject.__init__(self)
        # Object prime variables
        self.req    = requester
        self.vmanager = vmanager
        self.config = self.req.get_config('browser')
        self.tag_active = False
        self.filter_cbs = []
        
        #treeviews handlers
        self.vtree_panes = {}
        self.tv_factory = TreeviewFactory(self.req,self.config)
        self.activetree = self.req.get_tasks_tree(name='active',refresh=False)
        self.vtree_panes['active'] = \
                self.tv_factory.active_tasks_treeview(self.activetree)
        self.searchtree = self.req.get_search_tree(refresh=False)
        self.vtree_panes['search'] = \
                self.tv_factory.active_tasks_treeview(self.searchtree)


        ### YOU CAN DEFINE YOUR INTERNAL MECHANICS VARIABLES BELOW
        self.in_toggle_workview = False

        # Setup GTG icon theme
        self._init_icon_theme()

        # Set up models
        # Active Tasks
        self.activetree.apply_filter('active',refresh=False)
        # Tags
        self.tagtree = None
        self.tagtreeview = None

        # Load window tree
        self.builder = gtk.Builder() 
        self.builder.add_from_file(GnomeConfig.GLADE_FILE)

        # Define aliases for specific widgets
        self._init_widget_aliases()

        # Init non-glade widgets
        self._init_ui_widget()

        #Set the tooltip for the toolbar buttons
        self._init_toolbar_tooltips()

        # Initialize "About" dialog
        self._init_about_dialog()

        # Initialize tag completion
        self._init_tag_completion()

        #Create our dictionary and connect it
        self._init_signal_connections()

        # Define accelerator keys
        self._init_accelerators()
        
<<<<<<< HEAD
=======
        #Autocompletion for Tags
        self._init_tag_list()
        self._init_tag_completion()
        #boolean to control with view is on
        self.mainIsSearch = False
        self.s = Search('', self.req, self.req.get_search_tree())
        #self.search_tree.reset_filters()
        #sets the autocomplete for the entry
        self.set_autoComplete()
>>>>>>> bfc6a6f6
        # Rember values from last time
        self.last_added_tags = "NewTag"
        self.last_apply_tags_to_subtasks = False
        
        self.restore_state_from_conf()

        self.on_select_tag()
        self.browser_shown = False
        
        #Update the title when a task change
        self.activetree.register_cllbck('node-added-inview',self._update_window_title)
        self.activetree.register_cllbck('node-deleted-inview',self._update_window_title)

### INIT HELPER FUNCTIONS #####################################################
#
    def _init_icon_theme(self):
        """
        sets the deafault theme for icon and its directory
        """
        icon_dirs = CoreConfig().get_icons_directories()
        for i in icon_dirs:
            gtk.icon_theme_get_default().prepend_search_path(i)
            gtk.window_set_default_icon_name("gtg")


    def _init_widget_aliases(self):
        """
        defines aliases for UI elements found in the glide file
        """
        self.window             = self.builder.get_object("MainWindow")
        self.tagpopup           = self.builder.get_object("tag_context_menu")
        self.viewpopup          = self.builder.get_object("view_context_menu")
        self.nonworkviewtag_cb  = self.builder.get_object("nonworkviewtag_mi")
        self.nonworkviewtag_cb.set_label(GnomeConfig.TAG_IN_WORKVIEW_TOGG)
        self.taskpopup          = self.builder.get_object("task_context_menu")
        self.defertopopup       = self.builder.get_object("defer_to_context_menu")
        self.ctaskpopup         = self.builder.get_object("closed_task_context_menu")
        self.editbutton         = self.builder.get_object("edit_b")
        self.edit_mi            = self.builder.get_object("edit_mi")
        self.donebutton         = self.builder.get_object("done_b")
        self.done_mi            = self.builder.get_object("done_mi")
        self.deletebutton       = self.builder.get_object("delete_b")
        self.delete_mi          = self.builder.get_object("delete_mi")
        self.newtask            = self.builder.get_object("new_task_b")
        self.newsubtask         = self.builder.get_object("new_subtask_b")
        self.new_subtask_mi     = self.builder.get_object("new_subtask_mi")
        self.dismissbutton      = self.builder.get_object("dismiss_b")
        self.dismiss_mi         = self.builder.get_object("dismiss_mi")
        self.about              = self.builder.get_object("about_dialog")
        self.main_pane          = self.builder.get_object("main_pane")
        self.menu_view_workview = self.builder.get_object("view_workview")
        self.toggle_workview    = self.builder.get_object("workview_toggle")
        self.quickadd_entry     = self.builder.get_object("quickadd_field")
        self.toolbar            = self.builder.get_object("task_toolbar")
        self.quickadd_pane      = self.builder.get_object("quickadd_pane")
        self.sidebar            = self.builder.get_object("sidebar_vbox")
        self.sidebar_container  = self.builder.get_object("sidebar-scroll")
        self.sidebar_notebook   = self.builder.get_object("sidebar_notebook")
        self.main_notebook      = self.builder.get_object("main_notebook")
        self.accessory_notebook = self.builder.get_object("accessory_notebook")
        self.vbox_toolbars      = self.builder.get_object("vbox_toolbars")
        
        self.closed_pane        = None

    def _init_ui_widget(self):
        """
        sets the main pane with the tree with active tasks
        """
        # The Active tasks treeview
        self.main_pane.add(self.vtree_panes['active'])
        
    def _search_ui_widget(self, view=False):
        """
        changes the main pane to the search tree view
        """
        if not self.mainIsSearch:
            self.main_pane.remove(self.vtree_panes['active'])
            self.main_pane.add(self.vtree_panes['search'])
            # Active tasks TreeView
            self.vtree_panes['search'].connect('row-activated',\
                self.on_edit_active_task)
            self.vtree_panes['search'].connect('button-press-event',\
                self.on_task_treeview_button_press_event)
            self.vtree_panes['search'].connect('key-press-event',\
                self.on_task_treeview_key_press_event)
            self.vtree_panes['search'].connect('node-expanded',\
                self.on_task_expanded)
            self.vtree_panes['search'].connect('node-collapsed',\
                self.on_task_collapsed)
            self.mainIsSearch = True
            
    def _active_ui_widget(self):
        """
        changes the main pane to the active tree view
        """
        if self.mainIsSearch:
            self.main_pane.remove(self.vtree_panes['search'])
            self.main_pane.add(self.vtree_panes['active'])
            self.vtree_panes['active'].connect('row-activated',\
                self.on_edit_active_task)
            self.vtree_panes['active'].connect('button-press-event',\
                self.on_task_treeview_button_press_event)
            self.vtree_panes['active'].connect('key-press-event',\
                self.on_task_treeview_key_press_event)
            self.vtree_panes['active'].connect('node-expanded',\
                self.on_task_expanded)
            self.vtree_panes['active'].connect('node-collapsed',\
                self.on_task_collapsed)
            self.mainIsSearch = False

    def init_tags_sidebar(self):
        """
        initializes the tagtree (left area with tags, searches and views)
        """
        # The tags treeview
        self.tagtree = self.req.get_tag_tree()
        self.tagtreeview = self.tv_factory.tags_treeview(self.tagtree)
        #Tags treeview
        self.tagtreeview.connect('cursor-changed',\
            self.on_select_tag)
        self.tagtreeview.connect('row-activated',\
            self.on_select_tag)
        self.tagtreeview.connect('button-press-event',\
            self.on_tag_treeview_button_press_event)
        self.sidebar_container.add(self.tagtreeview)

    def _init_toolbar_tooltips(self):
        """
        sets tooltips for widgets on toolbars
        """
        self.donebutton.set_tooltip_text(GnomeConfig.MARK_DONE_TOOLTIP)
        self.editbutton.set_tooltip_text(GnomeConfig.EDIT_TOOLTIP)
        self.dismissbutton.set_tooltip_text(GnomeConfig.MARK_DISMISS_TOOLTIP)
        self.newtask.set_tooltip_text(GnomeConfig.NEW_TASK_TOOLTIP)
        self.newsubtask.set_tooltip_text(GnomeConfig.NEW_SUBTASK_TOOLTIP)
        self.toggle_workview.set_tooltip_text(\
            GnomeConfig.WORKVIEW_TOGGLE_TOOLTIP)
        self.quickadd_entry.set_tooltip_text(GnomeConfig.QUICKADD_ENTRY_TOOLTIP)
        self.quickadd_entry.set_icon_tooltip_text(1, GnomeConfig.QUICKADD_ICON_TOOLTIP)

    def _init_about_dialog(self):
        """
        Show the about dialog
        """
        gtk.about_dialog_set_url_hook(lambda dialog, url: openurl.openurl(url))
        self.about.set_website(info.URL)
        self.about.set_website_label(info.URL)
        self.about.set_version(info.VERSION)
        self.about.set_authors(info.AUTHORS)
        self.about.set_artists(info.ARTISTS)
        self.about.set_translator_credits(info.TRANSLATORS)

    def _init_signal_connections(self):
        """
        connects signals on UI elements
        """
        SIGNAL_CONNECTIONS_DIC = {
            "on_add_task":
                self.on_add_task,
            "on_edit_active_task":
                self.on_edit_active_task,
            "on_edit_done_task":
                self.on_edit_done_task,
            "on_delete_task":
                self.on_delete_tasks,
            "on_add_new_tag":
                self.on_add_new_tag,
            "on_mark_as_done":
                self.on_mark_as_done,
            "on_mark_as_started":
                self.on_mark_as_started,
            "on_start_for_tomorrow":
                self.on_start_for_tomorrow,
            "on_start_for_next_week":
                self.on_start_for_next_week,
            "on_start_for_next_month":
                self.on_start_for_next_month,
            "on_start_for_next_year":
                self.on_start_for_next_year,
            "on_start_clear":
                self.on_start_clear,
            "on_set_due_today":
                self.on_set_due_today,
            "on_set_due_tomorrow":
                self.on_set_due_tomorrow,
            "on_set_due_next_week":
                self.on_set_due_next_week,
            "on_set_due_next_month":
                self.on_set_due_next_month,
            "on_set_due_next_year":
                self.on_set_due_next_year,
            "on_set_due_now":
                self.on_set_due_now,
            "on_set_due_soon":
                self.on_set_due_soon,
            "on_set_due_later":
                self.on_set_due_later,
            "on_set_due_clear":
                self.on_set_due_clear,
            "on_dismiss_task":
                self.on_dismiss_task,
            "on_move":
                self.on_move,
            "on_size_allocate":
                self.on_size_allocate,
            "gtk_main_quit":
                self.on_close,
            "on_addtag_confirm":
                self.on_addtag_confirm,
            "on_addtag_cancel":
                lambda x: x.hide,
            "on_tag_entry_key_press_event":
                self.on_tag_entry_key_press_event,
            "on_add_subtask":
                self.on_add_subtask,
            "on_colorchooser_activate":
                self.on_colorchooser_activate,
            "on_resetcolor_activate":
                self.on_resetcolor_activate,
            "on_tagcontext_deactivate":
                self.on_tagcontext_deactivate,
            "on_workview_toggled":
                self.on_workview_toggled,
            "on_view_workview_toggled":
                self.on_workview_toggled,
            "on_view_closed_toggled":
                self.on_closed_toggled,
            "on_view_sidebar_toggled":
                self.on_sidebar_toggled,
            "on_bg_color_toggled":
                self.on_bg_color_toggled,
            "on_quickadd_field_activate":
                self.on_quicksearch_activate,
            "on_quickadd_entrycompletion_action_activated":
                self.on_entrycompletion_action_activated,
            "on_quickadd_entrycompletion_match_selected":
                self.on_entrycompletion_match_selected,
            "on_quickadd_field_icon_press":
                self.on_quicksearch_iconpress,
            "on_quickadd_field_changed":
                self.on_quicksearch_changed,
            "on_quickadd_button_activate":
                self.on_quickadd_activate,
            "on_view_quickadd_toggled":
                self.on_toggle_quickadd,
            "on_view_toolbar_toggled":
                self.on_toolbar_toggled,
            "on_about_clicked":
                self.on_about_clicked,
            "on_about_delete":
                self.on_about_close,
            "on_about_close":
                self.on_about_close,
            "on_documentation_clicked":
                self.on_documentation_clicked,
            "on_nonworkviewtag_toggled":
                self.on_nonworkviewtag_toggled,
            "on_preferences_activate":
                self.open_preferences,
            "on_edit_backends_activate":
                self.open_edit_backends,
            #search related signals
            "on_quickadd_key_press":
                self.quickadd_key_press,
            "on_quickadd_key_release":
                self.quickadd_key_release,
            "on_view_delete_activate":
                self.on_viewdelete_activate,
        }
        self.builder.connect_signals(SIGNAL_CONNECTIONS_DIC)

        if (self.window):
            self.window.connect("destroy", self.quit)
            #The following is needed to let the Notification Area plugin to
            # minimize the window instead of closing the program
            self.delete_event_handle = \
                    self.window.connect("delete-event", self.on_delete)

        # Active tasks TreeView
        self.vtree_panes['active'].connect('row-activated',\
            self.on_edit_active_task)
        self.vtree_panes['active'].connect('button-press-event',\
            self.on_task_treeview_button_press_event)
        self.vtree_panes['active'].connect('key-press-event',\
            self.on_task_treeview_key_press_event)
        self.vtree_panes['active'].connect('node-expanded',\
            self.on_task_expanded)
        self.vtree_panes['active'].connect('node-collapsed',\
            self.on_task_collapsed)

        b_signals = BackendSignals()
        b_signals.connect(b_signals.BACKEND_FAILED, self.on_backend_failed)
        b_signals.connect(b_signals.BACKEND_STATE_TOGGLED, \
                          self.remove_backend_infobar)
        b_signals.connect(b_signals.INTERACTION_REQUESTED, \
                          self.on_backend_needing_interaction)
        # Selection changes
        self.selection = self.vtree_panes['active'].get_selection()
        self.selection.connect("changed", self.on_task_cursor_changed)
        self.req.connect("task-deleted", self.update_buttons_sensitivity)

    def _add_accelerator_for_widget(self, agr, name, accel):
        widget    = self.builder.get_object(name)
        key, mod  = gtk.accelerator_parse(accel)
        widget.add_accelerator("activate", agr, key, mod, gtk.ACCEL_VISIBLE)

    def _init_accelerators(self):
        """
        initialize gtk accelerators for different interface elements
        """
        agr = gtk.AccelGroup()
        self.builder.get_object("MainWindow").add_accel_group(agr)

        self._add_accelerator_for_widget(agr, "view_sidebar",   "F9")
        self._add_accelerator_for_widget(agr, "file_quit",      "<Control>q")
        self._add_accelerator_for_widget(agr, "edit_undo",      "<Control>z")
        self._add_accelerator_for_widget(agr, "edit_redo",      "<Control>y")
        self._add_accelerator_for_widget(agr, "new_task_mi",    "<Control>n")
        self._add_accelerator_for_widget(agr, "new_subtask_mi", "<Control><Shift>n")
        self._add_accelerator_for_widget(agr, "done_mi",        "<Control>d")
        self._add_accelerator_for_widget(agr, "dismiss_mi",     "<Control>i")
        self._add_accelerator_for_widget(agr, "delete_mi",      "Cancel")
        self._add_accelerator_for_widget(agr, "tcm_addtag",     "<Control>t")
        self._add_accelerator_for_widget(agr, "view_closed",    "<Control>F9")
        
        #search_button = self.builder.get_object("quicksearch_b1")
        #key, mod    = gtk.accelerator_parse("<Control>f")
        #search_button.add_accelerator("clicked", agr, key, mod, gtk.ACCEL_VISIBLE)
        
        #gets key inputs do parse actions that don't directly use a gtk widget
        #self.window.connect('key-press-event', self.on_key_pressed_on_main_window)
        
        edit_button = self.builder.get_object("edit_b")
        key, mod    = gtk.accelerator_parse("<Control>e")
        edit_button.add_accelerator("clicked", agr, key, mod, gtk.ACCEL_VISIBLE)

        quickadd_field = self.builder.get_object("quickadd_field")
        key, mod = gtk.accelerator_parse("<Control>l")
        quickadd_field.add_accelerator("grab-focus", agr, key, mod, gtk.ACCEL_VISIBLE)

    def _init_tag_completion(self):
        """
        Entry completation for the add tag to a task dialog
        """
        #Initialize tag completion.
        tagtree = self.req.get_tag_tree()
        completion_view = self.tv_factory.tags_completion_treeview(tagtree)
        col_num = 1

        self.tag_completion = gtk.EntryCompletion()
        self.tag_completion.set_model(completion_view.get_model())
        self.tag_completion.set_text_column(col_num)
        self.tag_completion.set_match_func(self.tag_match_func, col_num)
        self.tag_completion.set_inline_completion(True)
        self.tag_completion.set_inline_selection(True)
        self.tag_completion.set_popup_single_match(False)

### HELPER FUNCTIONS ########################################################

    def open_preferences(self, widget):
        self.vmanager.open_preferences(self.config)
        
    def open_edit_backends(self, widget):
        self.vmanager.open_edit_backends()

    def quit(self,widget=None):
        self.vmanager.close_browser()
        
    def restore_state_from_conf(self):

#        # Extract state from configuration dictionary
#        if not "browser" in self.config:
#            #necessary to have the minimum width of the tag pane
#            # inferior to the "first run" width
#            self.builder.get_object("hpaned1").set_position(250)
#            return

        width = self.config.get('width')
        height = self.config.get('height')
        if width and height:
            self.window.resize(width, height)

        xpos = self.config.get("x_pos")
        ypos = self.config.get("y_pos")
        if ypos and xpos:
            self.window.move(xpos, ypos)

        tag_pane = self.config.get("tag_pane")
        if not tag_pane:
            self.builder.get_object("view_sidebar").set_active(False)
            self.sidebar.hide()
        else:
            self.builder.get_object("view_sidebar").set_active(True)
            if not self.tagtreeview:
                self.init_tags_sidebar()
            self.sidebar.show()

        sidebar_width = self.config.get("sidebar_width")
        self.builder.get_object("hpaned1").set_position(sidebar_width)

        closed_task_pane = self.config.get("closed_task_pane")
        if not closed_task_pane:
            self.hide_closed_pane()
        else:
            self.show_closed_pane()

        botpos = self.config.get("bottom_pane_position")
        self.builder.get_object("vpaned1").set_position(botpos)

        toolbar = self.config.get("toolbar")
        if toolbar:
            self.builder.get_object("view_toolbar").set_active(1)
        else:
            self.toolbar.hide()
            self.builder.get_object("view_toolbar").set_active(False)

        quickadd_pane = self.config.get("quick_add")
        if quickadd_pane:
            self.builder.get_object("view_quickadd").set_active(True)
        else:
            self.quickadd_pane.hide()
            self.builder.get_object("view_quickadd").set_active(False)

        # Callbacks for sorting and restoring previous state
        model = self.vtree_panes['active'].get_model()
        model.connect('sort-column-changed', self.on_sort_column_changed)
        sort_column = self.config.get('tasklist_sort_column')
        sort_order = self.config.get('tasklist_sort_order')

        if sort_column and sort_order:
            sort_column, sort_order = int(sort_column), int(sort_order)
            model.set_sort_column_id(sort_column, sort_order)

        bgcol_enable = self.config.get("bg_color_enable")
        self.builder.get_object("bgcol_enable").set_active(bgcol_enable)
        
        for path_s in self.config.get("collapsed_tasks"):
            #the tuple was stored as a string. we have to reconstruct it
            path = ()
            for p in path_s[1:-1].split(","):
                p = p.strip(" '")
                path += (p,)
            if path[-1] == '':
                path = path[:-1]
            self.vtree_panes['active'].collapse_node(path)
                
        for t in self.config.get("collapsed_tags"):
            #FIXME
            print "Collapsing tag %s not implememted in browser.py" %t
#            self.tagtreeview.set_collapsed_tags(toset)

        self.set_view(self.config.get("view"))

#FIXME this is just a big hack, it should be refractored in the future,
# maybe better designed
        def open_task(req, t):
            if req.has_task(t):
                self.vmanager.open_task(t)
                # Do not do it again
                return False
            else:
                # Try it later
                return True
                
        if self._start_gtg_maximized():
            odic = self.config.get("opened_tasks")
            #This should be removed. This is bad !
#            #odic can contain also "None" or "None,", so we skip them
#            if odic == "None" or (len(odic)> 0 and odic[0] == "None"):
#                return
            for t in odic:
                gobject.idle_add(open_task, self.req, t)

    def _start_gtg_maximized(self):
        #This is needed as a hook point to let the Notification are plugin
        #start gtg minimized
        return True

    def do_toggle_workview(self):
        """ Switch between default and work view

        Updating tags is disabled while changing view. It consumes
        a lot of CPU cycles and the user does not see it. Afterwards,
        updating of tags is re-enabled and all tags are refreshed.

        Because workview can be switched from more than one button
        (currently toggle button and check menu item), we need to change
        status of others also. It invokes again this method => 
        a loop of signals.
        
        It is more flexible to have a dedicated variable
        (self.in_toggle_workview) which prevents that recursion. The other way
        how to solve this is to checking state of those two buttons and check
        if they are not the same. Adding another way may complicate things...
        """

        if self.in_toggle_workview:
            return

        self.in_toggle_workview = True
        self.tv_factory.disable_update_tags()

        if self.config.get('view') == 'workview':
            self.set_view('default')
        else:
            self.set_view('workview')

        if self.tagtree is not None:
            self.tv_factory.enable_update_tags()
            self.tagtree.refresh_all()

        self.in_toggle_workview = False
        
    def set_view(self,viewname):
        if viewname == 'default':
            self.activetree.unapply_filter('workview')
            workview = False
        elif viewname == 'workview':
            self.activetree.apply_filter('workview')
            workview = True
        else:
            raise Exception('Cannot set the view %s' %viewname)
        self.menu_view_workview.set_active(workview)
        self.toggle_workview.set_active(workview)
        #The config_set has to be after the toggle, else you will have a loop
        self.config.set('view',viewname)
        self.vtree_panes['active'].set_col_visible('startdate',not workview)

    def _update_window_title(self,nid=None,path=None,state_id=None):
        count = self.activetree.get_n_nodes()
        #Set the title of the window:
        parenthesis = ""
        if count == 0:
            parenthesis = _("no active tasks")
        else:
            parenthesis = ngettext("%(tasks)d active task", \
                                   "%(tasks)d active tasks", \
                                   count) % {'tasks': count}
        self.window.set_title("%s - "%parenthesis + WINDOW_TITLE)


    def tag_match_func(self, completion, key, iter, column):
        """
        function that defines autocompletation on the add tag dialog
        """
        model = completion.get_model()
        text = model.get_value(iter, column)
        if text:
            # key is always lowercase => convert text also into lowercase
            text = text.lower()

            # Exclude the special tags.
            if text.startswith("<span") or text.startswith('gtg-tags-'):
                return False
            else:
                # Compare normalized unicode representation
                text = unicodedata.normalize('NFC', unicode(text))
                key =  unicodedata.normalize('NFC', unicode(key))
                return text.startswith(key)

    def _add_page(self, notebook, label, page):
        notebook.append_page(page, label)
        if notebook.get_n_pages() > 1:
            notebook.set_show_tabs(True)
        page_num = notebook.page_num(page)
        notebook.set_tab_detachable(page, True)
        notebook.set_tab_reorderable(page, True)
        notebook.set_current_page(page_num)
        notebook.show_all()
        return page_num

    def _remove_page(self, notebook, page):
        if page:
            page.hide()
            notebook.remove(page)
        if notebook.get_n_pages() == 1:
            notebook.set_show_tabs(False)
        elif notebook.get_n_pages() == 0:
            notebook.hide()

### SIGNAL CALLBACKS ##########################################################
# Typically, reaction to user input & interactions with the GUI
#
    def register_filter_callback(self, cb):
        print "DEPRECATED function register_filter_callback."
        print "It is only dummy funnction now, doing nothing, ready for removing"
        
    def unregister_filter_callback(self, cb):
        print "DEPRECATED function unregister_filter_callback."
        print "It is only dummy funnction now, doing nothing, ready for removing"
        
    def on_sort_column_changed(self, model):
        sort_column, sort_order = model.get_sort_column_id()

        if sort_order == gtk.SORT_ASCENDING:
            sort_order = 0
        else:
            sort_order = 1

        self.config.set('tasklist_sort_column', sort_column)
        self.config.set('tasklist_sort_order', sort_order)

    def on_move(self, widget = None, data = None):
        xpos, ypos = self.window.get_position()
        self.config.set('x_pos',xpos)
        self.config.set('y_pos',ypos)

    def on_size_allocate(self, widget = None, data = None):
        width, height = self.window.get_size()
        self.config.set('width',width)
        self.config.set('height',height)

    #on_delete is called when the user close the window
    def on_delete(self, widget, user_data):
        # Cleanup collapsed row list
        #TODO: the cleanup should better be done on task deletion
        botpos = self.builder.get_object("vpaned1").get_position()
        self.config.set('bottom_pane_position',botpos)
        sidepos = self.builder.get_object("hpaned1").get_position()
        self.config.set('sidebar_width',sidepos)

    def on_about_clicked(self, widget):
        """
        show the about dialog
        """
        self.about.show()

    def on_about_close(self, widget, response):
        """
        close the about dialog
        """
        self.about.hide()
        return True

    def on_documentation_clicked(self, widget):
        webbrowser.open(DOCUMENTATION_URL)

    def on_color_changed(self, widget):
        gtkcolor = widget.get_current_color()
        strcolor = gtk.color_selection_palette_to_string([gtkcolor])
        tags = self.get_selected_tags()
        for tname in tags:
            t = self.req.get_tag(tname)
            t.set_attribute("color", strcolor)

    def on_colorchooser_activate(self, widget):
        #TODO: Color chooser should be refactorized in its own class. Well, in
        #fact we should have a TagPropertiesEditor (like for project) Also,
        #color change should be immediate. There's no reason for a Ok/Cancel
        self.set_target_cursor()
        color_dialog = gtk.ColorSelectionDialog('Choose color')
        colorsel = color_dialog.colorsel
        colorsel.connect("color_changed", self.on_color_changed)

        # Get previous color
        tags= self.get_selected_tags()
        init_color = None
        if len(tags) == 1:
            ta = self.req.get_tag(tags[0])
            color = ta.get_attribute("color")
            if color is not None:
                colorspec = gtk.gdk.color_parse(color)
                colorsel.set_previous_color(colorspec)
                colorsel.set_current_color(colorspec)
                init_color = colorsel.get_current_color()
        response = color_dialog.run()
        # Check response and set color if required
        if response != gtk.RESPONSE_OK and init_color:
            strcolor = gtk.color_selection_palette_to_string([init_color])
            tags = self.get_selected_tags()
            for t in tags:
                t.set_attribute("color", strcolor)
        self.reset_cursor()
        color_dialog.destroy()
        
    def on_resetcolor_activate(self, widget):
        """
        handler for the right click popup menu item from tag tree, when its a @tag
        """
        self.set_target_cursor()
        tags = self.get_selected_tags()
        for tname in tags:
            t = self.req.get_tag(tname)
            t.del_attribute("color")
        self.reset_cursor()
        
    def on_viewdelete_activate(self, widget):
        """
        handler for the right click popup menu item from tag tree, when its a view
        """
        self.set_target_cursor()
        #gets the view clicked
        view = self.get_selected_tags()
        #removes
        if len(view) > 0:
            self.req.remove_view(view[0])
        
    def on_tagcontext_deactivate(self, menushell):
        self.reset_cursor()

    def on_workview_toggled(self, widget):
        self.do_toggle_workview()

    def on_sidebar_toggled(self, widget):
        view_sidebar = self.builder.get_object("view_sidebar")
        if self.sidebar.get_property("visible"):
            view_sidebar.set_active(False)
            self.config.set("tag_pane",False)
            self.sidebar.hide()
        else:
            view_sidebar.set_active(True)
            if not self.tagtreeview:
                self.init_tags_sidebar()
            self.sidebar.show()
            self.config.set("tag_pane",True)

    def on_closed_toggled(self, widget):
        if widget.get_active():
            self.show_closed_pane()
        else:
            self.hide_closed_pane()

    def __create_closed_tree(self):
        closedtree = self.req.get_tasks_tree(name='closed',refresh=False)
        closedtree.apply_filter('closed',refresh=False)
        return closedtree
            
    def show_closed_pane(self):
        # The done/dismissed tasks treeview
        if not self.vtree_panes.has_key('closed'):
            ctree = self.__create_closed_tree()
            self.vtree_panes['closed'] = \
                         self.tv_factory.closed_tasks_treeview(ctree)
                    # Closed tasks TreeView
            self.vtree_panes['closed'].connect('row-activated',\
                self.on_edit_done_task)
            self.vtree_panes['closed'].connect('button-press-event',\
                self.on_closed_task_treeview_button_press_event)
            self.vtree_panes['closed'].connect('key-press-event',\
                self.on_closed_task_treeview_key_press_event)
                
            self.closed_selection = self.vtree_panes['closed'].get_selection()
            self.closed_selection.connect("changed", self.on_taskdone_cursor_changed)
            ctree.apply_filter(self.get_selected_tags()[0],refresh=True)
        if not self.closed_pane:
            self.closed_pane = gtk.ScrolledWindow()
            self.closed_pane.set_size_request(-1, 100)
            self.closed_pane.set_policy(gtk.POLICY_AUTOMATIC, gtk.POLICY_AUTOMATIC)
            self.closed_pane.add(self.vtree_panes['closed'])

        elif self.accessory_notebook.page_num(self.closed_pane) != -1:
            # Already contains the closed pane
            return

        self.add_page_to_accessory_notebook("Closed", self.closed_pane)
        self.builder.get_object("view_closed").set_active(True)
        self.config.set('closed_task_pane',True)

    def hide_closed_pane(self):
        #If we destroy completely the vtree, we cannot display it anymore
        #Check is to hide/show the closed task pane multiple times.
        #I let this code commented for now because it might be useful
        #for performance reason, to really destroy the view when we don't 
        #display it. (Lionel, 17092010)
#        if self.vtree_panes.has_key('closed'):
#            self.vtree_panes['closed'].set_model(None)
#            del self.vtree_panes['closed']
        self.remove_page_from_accessory_notebook(self.closed_pane)
        self.builder.get_object("view_closed").set_active(False)
        self.config.set('closed_task_pane',False)

    def on_bg_color_toggled(self, widget):
        if widget.get_active():
            self.config.set("bg_color_enable",True)
        else:
            self.config.set("bg_color_enable",False)

    def on_toolbar_toggled(self, widget):
        if widget.get_active():
            self.toolbar.show()
            self.config.set('toolbar',True)
        else:
            self.toolbar.hide()
            self.config.set('toolbar',False)

    def on_toggle_quickadd(self, widget):
        if widget.get_active():
            self.quickadd_pane.show()
            self.config.set('quick_add',True)
        else:
            self.quickadd_pane.hide()
            self.config.set('quick_add',False)

    def on_task_expanded(self, sender, tid):
        colt = self.config.get("collapsed_tasks")
        if tid in colt:
            colt.remove(tid)
        
    def on_task_collapsed(self, sender, tid):
        colt = self.config.get("collapsed_tasks")
        if tid not in colt:
            colt.append(str(tid))

    def on_quickadd_activate(self, widget):
        """
        callback for adding a task from the mainEntry
        """
        text = unicode(self.getMainEntryText())
        due_date = no_date
        defer_date = no_date
        if text:
            tags = self.get_selected_tags(nospecial=True)
            #We will select quick-added task in browser.
            #This has proven to be quite complex and deserves an explanation.
            #We register a callback on the sorted treemodel that we're
            #displaying, which is a TreeModelSort. When a row gets added, we're
            #notified of it.
            # We have to verify that that row belongs to the task we should
            # select. So, we have to wait for the task to be created, and then
            # wait for its tid to show up (invernizzi)
            def select_next_added_task_in_browser(treemodelsort, path, iter, self):
                def selecter(treemodelsort, path, iter, self):
                    self.__last_quick_added_tid_event.wait()
<<<<<<< HEAD
                    treeview = self.vtree_panes['active']
                    tid = self.activetree.get_node_for_path(path)
=======
                    
                    if self.req.search_is_active():
                        treeview = self.vtree_panes['search']
                    else:
                        treeview = self.vtree_panes['active']
                    liblarch_path = treemodelsort.convert_path_to_child_path(path)
                    tid = self.activetree.get_node_for_path(liblarch_path)
>>>>>>> bfc6a6f6
                    if self.__last_quick_added_tid == tid:
                        #this is the correct task
                        treemodelsort.disconnect(self.__quick_add_select_handle)
                        selection = treeview.get_selection()
                        selection.unselect_all()
                        selection.select_path(path)
                #It cannot be another thread than the main gtk thread !
                gobject.idle_add(selecter,treemodelsort, path, iter, self)
            #event that is set when the new task is created
            self.__last_quick_added_tid_event = threading.Event()
<<<<<<< HEAD
            self.__quick_add_select_handle = \
                self.vtree_panes['active'].get_model().connect(\
                                    "row-inserted",
                                    select_next_added_task_in_browser,
                                    self)
=======
            if self.req.search_is_active():
                self.__quick_add_select_handle = \
                    self.vtree_panes['search'].get_sorted_treemodel().connect(\
                                        "row-inserted",
                                        select_next_added_task_in_browser,
                                        self)
            else:
                self.__quick_add_select_handle = \
                    self.vtree_panes['active'].get_sorted_treemodel().connect(\
                                        "row-inserted",
                                        select_next_added_task_in_browser,
                                        self)
>>>>>>> bfc6a6f6
            task = self.req.new_task(newtask=True)
            self.__last_quick_added_tid = task.get_id()
            self.__last_quick_added_tid_event.set()
            task.set_complex_title(text,tags=tags)
            self.setMainEntryText('')
            #self.setMainEntryText(self.quickadd_entry,'')

            #signal the event for the plugins to catch
            gobject.idle_add(self.emit, "task-added-via-quick-add",
                             task.get_id())
        else:
            #if no text is selected, we open the currently selected task
            if self.req.search_is_active():
                nids = self.vtree_panes['search'].get_selected_nodes()
            else:
                nids = self.vtree_panes['active'].get_selected_nodes()
            for nid in nids:
                self.vmanager.open_task(nid)
            
    def on_tag_treeview_button_press_event(self, treeview, event):
        """
        deals with mouse click event on the tag tree
        """
        Log.debug("Received button event #%d at %d,%d" %(event.button, event.x, event.y))
        if event.button == 3:
            x = int(event.x)
            y = int(event.y)
            time = event.time
            pthinfo = treeview.get_path_at_pos(x, y)
            if pthinfo is not None:
                path, col, cellx, celly = pthinfo #pylint: disable-msg=W0612
                treeview.grab_focus()
                # The location we want the cursor to return to 
                # after we're done.
                self.previous_cursor = treeview.get_cursor()
                # For use in is_task_visible
                self.previous_tag = self.get_selected_tags()
                # Let's us know that we're working on a tag.
                self.tag_active = True

                # This location is stored in case we need to work with it
                # later on.
                self.target_cursor = path, col
                treeview.set_cursor(path, col, 0)
                #the nospecial=True disable right clicking for special tags
                selected_tags = self.get_selected_tags(nospecial=True)
                selected_view = self.get_selected_view()
                #popup menu for views
                if selected_view is not None:
                    self.viewpopup.popup(None, None, None, event.button, time)
                elif len(selected_tags) > 0:
                    # Then we are looking at single, normal tag rather than
                    # the special 'All tags' or 'Tasks without tags'. We only
                    # want to popup the menu for normal tags.

                    display_in_workview_item = self.tagpopup.get_children()[2]
                    selected_tag = self.req.get_tag(selected_tags[0])
                    nonworkview = selected_tag.get_attribute("nonworkview")
                    # We must invert because the tagstore has "True" for tasks
                    # that are *not* in workview, and the checkbox is set if
                    # the tag *is* shown in the workview.
                    if nonworkview == "True":
                        shown = False
                    else:
                        shown = True
                    # HACK: CheckMenuItem.set_active() emits a toggled() when 
                    # switching between True and False, which will reset 
                    # the cursor. Using self.dont_reset to work around that.
                    # Calling set_target_cursor after set_active() is another
                    # option, but there's noticeable amount of lag when right
                    # clicking tags that way.
                    self.dont_reset = True
                    display_in_workview_item.set_active(shown)
                    self.dont_reset = False
                    self.tagpopup.popup(None, None, None, event.button, time)
                else:
                    self.reset_cursor()
            return 1

    def on_nonworkviewtag_toggled(self, widget):
        self.set_target_cursor()
        tag_id = self.get_selected_tags()[0]
        #We must inverse because the tagstore has True
        #for tasks that are not in workview (and also convert to string)
        toset = not self.nonworkviewtag_cb.get_active()
        tag = self.req.get_tag(tag_id)
        tag.set_attribute("nonworkview", str(toset))
        if toset:
            label = GnomeConfig.TAG_NOTIN_WORKVIEW_TOGG
        else:
            label = GnomeConfig.TAG_IN_WORKVIEW_TOGG
        self.nonworkviewtag_cb.set_label(label)
        if not self.dont_reset:
            self.reset_cursor()

    def on_task_treeview_button_press_event(self, treeview, event):
        """Pop up context menu on right mouse click in the main task tree view"""
        Log.debug("Received button event #%d at %d,%d" %(event.button, event.x, event.y))
        if event.button == 3:
            x = int(event.x)
            y = int(event.y)
            time = event.time
            pthinfo = treeview.get_path_at_pos(x, y)
            if pthinfo is not None:
                path, col, cellx, celly = pthinfo
                selection = treeview.get_selection()
                if selection.count_selected_rows() > 0 :
                    if not selection.path_is_selected(path) :
                        treeview.set_cursor(path, col, 0)
                else :
                    treeview.set_cursor(path, col, 0)
                treeview.grab_focus()
                self.taskpopup.popup(None, None, None, event.button, time)
            return 1

    def on_task_treeview_key_press_event(self, treeview, event):
        if gtk.gdk.keyval_name(event.keyval) == "Delete":
            self.on_delete_tasks()

    def on_closed_task_treeview_button_press_event(self, treeview, event):
        if event.button == 3:
            x = int(event.x)
            y = int(event.y)
            time = event.time
            pthinfo = treeview.get_path_at_pos(x, y)
            if pthinfo is not None:
                path, col, cellx, celly = pthinfo
                treeview.grab_focus()
                treeview.set_cursor(path, col, 0)
                self.ctaskpopup.popup(None, None, None, event.button, time)
            return 1

    def on_closed_task_treeview_key_press_event(self, treeview, event):
        if gtk.gdk.keyval_name(event.keyval) == "Delete":
            self.on_delete_tasks()

    def on_add_task(self, widget, status=None):
        tags = [tag for tag in self.get_selected_tags() if not tag.startswith('gtg-tag')]
        task = self.req.new_task(tags=tags, newtask=True)
        uid = task.get_id()
        if status:
            task.set_status(status)
        self.vmanager.open_task(uid,thisisnew=True)

    def on_add_subtask(self, widget):
        uid = self.get_selected_task()
        if uid:
            zetask = self.req.get_task(uid)
            tags   = zetask.get_tags()
            task   = self.req.new_task(tags=[t.get_name() for t in tags], newtask=True)
            #task.add_parent(uid)
            zetask.add_child(task.get_id())
            self.vmanager.open_task(task.get_id(),thisisnew=True)

    def on_edit_active_task(self, widget, row=None, col=None):
        tid = self.get_selected_task()
        if tid:
            self.vmanager.open_task(tid)

    def on_edit_done_task(self, widget, row=None, col=None):
        tid = self.get_selected_task('closed')
        if tid:
            self.vmanager.open_task(tid)

    def on_delete_tasks(self, widget=None, tid=None):
        #If we don't have a parameter, then take the selection in the treeview
        if not tid:
            #tid_to_delete is a [project,task] tuple
            tids_todelete = self.get_selected_tasks()
            if not tids_todelete:
                return
        else:
            tids_todelete = [tid]
        Log.debug("going to delete %s" % tids_todelete)
        self.vmanager.ask_delete_tasks(tids_todelete)

    def update_start_date(self, widget, new_start_date):
<<<<<<< HEAD
        tasks = [self.req.get_task(uid) 
            for uid in self.get_selected_tasks()
            if uid is not None]

        if new_start_date:
            start_date = get_canonical_date(new_start_date)
        else:
            start_date = no_date

        for task in tasks:
            task.set_start_date(start_date)
=======
        tasks_uid = filter(lambda uid: uid is not None, self.get_selected_tasks())
        if len(tasks_uid) == 0:
            return
        tasks = [self.req.get_task(uid) for uid in tasks_uid]
        tasks_status = [task.get_status() for task in tasks]
        for uid, task, status in zip(tasks_uid, tasks, tasks_status):
            task.set_start_date(get_canonical_date(new_start_date))
>>>>>>> bfc6a6f6
        #FIXME: If the task dialog is displayed, refresh its start_date widget

    def on_mark_as_started(self, widget):
        self.update_start_date(widget, "today")

    def on_start_for_tomorrow(self, widget):
        self.update_start_date(widget, "tomorrow")

    def on_start_for_next_week(self, widget):
        self.update_start_date(widget, "next week")

    def on_start_for_next_month(self, widget):
        self.update_start_date(widget, "next month")

    def on_start_for_next_year(self, widget):
        self.update_start_date(widget, "next year")

    def on_start_clear(self, widget):
        self.update_start_date(widget, None)
        
    def update_due_date(self, widget, new_due_date):
        tasks = [self.req.get_task(uid) 
            for uid in self.get_selected_tasks()
            if uid is not None]

        if new_due_date:
            due_date = get_canonical_date(new_due_date)
        else:
            due_date = no_date

        for task in tasks:
            task.set_due_date(due_date)
        #FIXME: If the task dialog is displayed, refresh its due_date widget

    def on_set_due_today(self, widget):
        self.update_due_date(widget, "today")

    def on_set_due_tomorrow(self, widget):
        self.update_due_date(widget, "tomorrow")

    def on_set_due_next_week(self, widget):
        self.update_due_date(widget, "next week")

    def on_set_due_next_month(self, widget):
        self.update_due_date(widget, "next month")

    def on_set_due_next_year(self, widget):
        self.update_due_date(widget, "next year")
        
    def on_set_due_now(self, widget):
        self.update_due_date(widget, "now")
        
    def on_set_due_soon(self, widget):
        self.update_due_date(widget, "soon")
        
    def on_set_due_later(self, widget):
        self.update_due_date(widget, "later")

    def on_set_due_clear(self, widget):
        self.update_due_date(widget, None)

    def on_add_new_tag(self, widget=None, tid=None, tryagain = False):
        if not tid:
            self.tids_to_addtag = self.get_selected_tasks()
        else:
            self.tids_to_addtag = [tid]

        if not self.tids_to_addtag == [None]:
            tag_entry = self.builder.get_object("tag_entry")
            apply_to_subtasks = self.builder.get_object("apply_to_subtasks")
            # We don't want to reset the text entry and checkbox if we got
            # sent back here after a warning.
            if not tryagain:
                tag_entry.set_text(self.last_added_tags)
                tag_entry.set_completion(self.tag_completion)
                apply_to_subtasks.set_active(self.last_apply_tags_to_subtasks)
            tag_entry.grab_focus()
            addtag_dialog = self.builder.get_object("addtag_dialog")
            addtag_dialog.run()
            addtag_dialog.hide()
            self.tids_to_addtag = None            
        else:
            return False
    
    def on_addtag_confirm(self, widget):
        tag_entry = self.builder.get_object("tag_entry")
        addtag_dialog = self.builder.get_object("addtag_dialog")
        apply_to_subtasks = self.builder.get_object("apply_to_subtasks")
        addtag_error = False
        entry_text = tag_entry.get_text()
        #use spaces and commas as separators
        new_tags = []
        for text in entry_text.split(","):
            tags = [t.strip() for t in text.split(" ")]
            for tag in tags:
                if tag:
                    if not tag.startswith('@'):
                        tag = "@" + tag 
                    new_tags.append(tag)
        # If the checkbox is checked, add all the subtasks to the list of
        # tasks to add.
        if apply_to_subtasks.get_active():
            for tid in self.tids_to_addtag:
                task = self.req.get_task(tid)
                # FIXME: Python not reinitialize the default value of its parameter
                # therefore it must be done manually. This function should be refractored
                # as far it is marked as depricated
                for i in task.get_self_and_all_subtasks(tasks=[]):
                    taskid = i.get_id()
                    if taskid not in self.tids_to_addtag: 
                        self.tids_to_addtag.append(taskid)        
        for tid in self.tids_to_addtag:
            task = self.req.get_task(tid)
            for new_tag in new_tags:
                task.add_tag(new_tag)
            task.sync()

        # Rember the last actions
        self.last_added_tags = tag_entry.get_text()
        self.last_apply_tags_to_subtasks = apply_to_subtasks.get_active()
      
    def on_tag_entry_key_press_event(self, widget, event):
        if gtk.gdk.keyval_name(event.keyval) == "Return":
            self.on_addtag_confirm()
    
    def on_mark_as_done(self, widget):
        tasks_uid = filter(lambda uid: uid is not None, self.get_selected_tasks())
        if len(tasks_uid) == 0:
            return
        tasks = [self.req.get_task(uid) for uid in tasks_uid]
        tasks_status = [task.get_status() for task in tasks]
        for uid, task, status in zip(tasks_uid, tasks, tasks_status):
            if status == Task.STA_DONE:
                # Marking as undone
                task.set_status(Task.STA_ACTIVE)
                # Parents of that task must be updated - not to be shown
                # in workview, update children count, etc.
                for parent_id in task.get_parents():
                    parent = self.req.get_task(parent_id)
                    parent.modified()
            else:
                task.set_status(Task.STA_DONE)

    def on_dismiss_task(self, widget):
        tasks_uid = filter(lambda uid: uid is not None, self.get_selected_tasks())
        if len(tasks_uid) == 0:
            return
        tasks = [self.req.get_task(uid) for uid in tasks_uid]
        tasks_status = [task.get_status() for task in tasks]
        for uid, task, status in zip(tasks_uid, tasks, tasks_status):
            if status == Task.STA_DISMISSED:
                task.set_status(Task.STA_ACTIVE)
            else:
                task.set_status(Task.STA_DISMISSED)

    def on_select_tag(self, widget=None, row=None, col=None):
<<<<<<< HEAD
        self.tv_factory.disable_update_tags()

=======
        """
        callback for when selecting an element of the tagtree (left sidebar)
        
        search and its views need to be handled diferent, as they use a diferent treeView
        """
>>>>>>> bfc6a6f6
        #When you click on a tag, you want to unselect the tasks
        taglist = self.get_selected_tags()
        views = self.req.get_view_dic()
        #check if its a view click
        if taglist[0] in views:
            view = True
        else:
            view = False
        #We apply filters for every visible ViewTree
        for t in self.vtree_panes:
            #1st we reset the tags filter
            #search is a diferent view, so it should be combined
            if t == 'search':
                vtree = self.req.get_search_tree(refresh=False)
                vtree.reset_filters(refresh=False,transparent_only=False)
                if view:
                    vtree.apply_filter(taglist[0], views[taglist[0]], refresh=True)
                else:
                    if self.s.is_empty():
                        vtree.apply_filter('search', None, refresh=True)
                    else:
                        vtree.apply_filter('search', self.s.get_params(), refresh=True)
            #active tree_pane
            else:
                vtree = self.req.get_tasks_tree(name=t,refresh=False)
                vtree.reset_filters(refresh=False,transparent_only=True)
                #then applying the tag
                if len(taglist) > 0:
                    #FIXME : support for multiple tags selection
                    if taglist[0] != 'search' and not view:
                        vtree.apply_filter(taglist[0],refresh=True)
        
        if 'search' in taglist:
            self._search_ui_widget()
        elif view:
            self._search_ui_widget()
        else:
            self._active_ui_widget()

        # When enable_update_tags we should update all tags to match
        # the current state. However, applying tag filter does not influence
        # other tags, because of transparent filter. Therefore there is no
        # self.tagree.refresh_all() => a significant optimization!
        # See do_toggle_workview()
        self.tv_factory.enable_update_tags()

    def on_taskdone_cursor_changed(self, selection=None):
        """Called when selection changes in closed task view.

        Changes the way the selected task is displayed.
        """
        settings_done = {"label":     GnomeConfig.MARK_DONE,
                         "tooltip":   GnomeConfig.MARK_DONE_TOOLTIP,
                         "icon-name": "gtg-task-done"}
        settings_undone = {"label":     GnomeConfig.MARK_UNDONE,
                           "tooltip":   GnomeConfig.MARK_UNDONE_TOOLTIP,
                           "icon-name": "gtg-task-undone"}
        settings_dismiss = {"label":     GnomeConfig.MARK_DISMISS,
                           "tooltip":   GnomeConfig.MARK_DISMISS_TOOLTIP,
                           "icon-name": "gtg-task-dismiss"}
        settings_undismiss = {"label":     GnomeConfig.MARK_UNDISMISS,
                              "tooltip":   GnomeConfig.MARK_UNDISMISS_TOOLTIP,
                              "icon-name": "gtg-task-undismiss"}

        def update_button(button, settings): 
            button.set_icon_name(settings["icon-name"])
            button.set_label(settings["label"])
            
        def update_menu_item(menu_item, settings): 
            image = gtk.image_new_from_icon_name(settings["icon-name"], 16)
            image.set_pixel_size(16)
            image.show()
            menu_item.set_image(image)
            menu_item.set_label(settings["label"])

        #We unselect all in the active task view
        #Only if something is selected in the closed task list
        #And we change the status of the Done/dismiss button
        update_button(self.donebutton, settings_done)
        update_menu_item(self.done_mi, settings_done)
        update_button(self.dismissbutton, settings_dismiss)
        update_menu_item(self.dismiss_mi, settings_dismiss)
        if selection.count_selected_rows() > 0:
            tid = self.get_selected_task('closed')
            task = self.req.get_task(tid)
            self.vtree_panes['active'].get_selection().unselect_all()
            if task.get_status() == "Dismiss":
                self.builder.get_object(
                    "ctcm_mark_as_not_done").set_sensitive(False)
                self.builder.get_object("ctcm_undismiss").set_sensitive(True)
                update_button(self.dismissbutton, settings_undismiss)
                update_menu_item(self.dismiss_mi, settings_undismiss)
            else:
                self.builder.get_object(
                    "ctcm_mark_as_not_done").set_sensitive(True)
                self.builder.get_object(
                    "ctcm_undismiss").set_sensitive(False)
                update_button(self.donebutton, settings_undone)
                update_menu_item(self.done_mi, settings_undone)
        self.update_buttons_sensitivity()

    def on_task_cursor_changed(self, selection=None):
        """Called when selection changes in the active task view.

        Changes the way the selected task is displayed.
        """
        #We unselect all in the closed task view
        #Only if something is selected in the active task list
        self.donebutton.set_icon_name("gtg-task-done")
        self.dismissbutton.set_icon_name("gtg-task-dismiss")
        if selection.count_selected_rows() > 0:
            if self.vtree_panes.has_key('closed'):
                self.vtree_panes['closed'].get_selection().unselect_all()
            self.donebutton.set_label(GnomeConfig.MARK_DONE)
            self.donebutton.set_tooltip_text(GnomeConfig.MARK_DONE_TOOLTIP)
            self.dismissbutton.set_label(GnomeConfig.MARK_DISMISS)
        self.update_buttons_sensitivity()

    def on_close(self, widget=None):
        """Closing the window."""
        #Saving is now done in main.py
        self.on_delete(None, None)
        self.quit()

    #using dummy parameters that are given by the signal
    def update_buttons_sensitivity(self,a=None,b=None,c=None):
        enable = self.selection.count_selected_rows() 
        if self.vtree_panes.has_key('closed'):
            enable += self.closed_selection.count_selected_rows() > 0
        self.edit_mi.set_sensitive(enable)
        self.new_subtask_mi.set_sensitive(enable)
        self.done_mi.set_sensitive(enable)
        self.dismiss_mi.set_sensitive(enable)
        self.delete_mi.set_sensitive(enable)
        self.donebutton.set_sensitive(enable)
        self.dismissbutton.set_sensitive(enable)
        self.deletebutton.set_sensitive(enable)

### PUBLIC METHODS #########################################################
    def get_selected_task(self, tv=None):
        """Returns the'uid' of the selected task, if any.
           If multiple tasks are selected, returns only the first and 
           takes care of selecting only that (unselecting the others)

        :param tv: The tree view to find the selected task in. Defaults to
            the task_tview.
        """
        ids = self.get_selected_tasks(tv)
        if len(ids) > 0:
            #fixme : we should also unselect all the others
            return ids[0]
        else:
            return None

    def get_selected_tasks(self, tv=None):
        """Returns a list of 'uids' of the selected tasks, and the corresponding
           iters

        :param tv: The tree view to find the selected task in. Defaults to
            the task_tview.
        """
        selected = []
        if tv:
            selected = self.vtree_panes[tv].get_selected_nodes()
        else:
            if self.vtree_panes.has_key('active'):
                selected = self.vtree_panes['active'].get_selected_nodes()
            for i in self.vtree_panes:
                if len(selected) == 0:
                    selected = self.vtree_panes[i].get_selected_nodes()
        return selected
        
    #If nospecial=True, only normal @tag are considered
    def get_selected_tags(self,nospecial=False):
        """
        Returns the selected nodes from the tagtree
        @args
            nospecial - doesn't return tags that do not stat with @
        """
        taglist = []
        if self.tagtreeview:
            taglist = self.tagtreeview.get_selected_nodes()
        #If no selection, we display all
        if not nospecial and (not taglist or len(taglist) < 0):
            taglist = ['gtg-tags-all']
        if nospecial:
            for t in list(taglist):
                if not t.startswith('@'):
                    taglist.remove(t)
        return taglist
    
    def get_selected_view(self):
        """
        return the name that was selected on the tag tree
        
        if you select multiple, only return the first one
        """
        if self.tagtreeview:
            view = self.tagtreeview.get_selected_nodes()
            if len(view)>0:
                if view[0] in self.req.get_view_names():
                    return view[0]
        return None
    
    def reset_cursor(self):
        """ Returns the cursor to the tag that was selected prior
            to any right click action. Should be used whenever we're done
            working with any tag through a right click menu action.
            """
        if self.tag_active:
            self.tag_active = False
            path, col = self.previous_cursor
            if self.tagtreeview:
                self.tagtreeview.set_cursor(path, col, 0)
                
    def set_target_cursor(self):
        """ Selects the last tag to be right clicked. 
        
            We need this because the context menu will deactivate
            (and in turn, call reset_cursor()) before, for example, the color
            picker dialog begins. Should be used at the beginning of any tag
            editing function to remind the user which tag they're working with.
            """
        if not self.tag_active:
            self.tag_active = True
            path, col = self.target_cursor
            if self.tagtreeview:
                self.tagtreeview.set_cursor(path, col, 0)

    def add_page_to_sidebar_notebook(self, icon, page):
        """Adds a new page tab to the left panel.  The tab will 
        be added as the last tab.  Also causes the tabs to be
        shown if they're not.
        @param icon: a gtk.Image picture to display on the tab
        @param page: gtk.Frame-based panel to be added
        """
        return self._add_page(self.sidebar_notebook, icon, page)

    def add_page_to_main_notebook(self, title, page):
        """Adds a new page tab to the top right main panel.  The tab
        will be added as the last tab.  Also causes the tabs to be
        shown.
        @param title: Short text to use for the tab label
        @param page: gtk.Frame-based panel to be added
        """
        return self._add_page(self.main_notebook, gtk.Label(title), page)

    def add_page_to_accessory_notebook(self, title, page):
        """Adds a new page tab to the lower right accessory panel.  The
        tab will be added as the last tab.  Also causes the tabs to be
        shown.
        @param title: Short text to use for the tab label
        @param page: gtk.Frame-based panel to be added
        """
        return self._add_page(self.accessory_notebook, gtk.Label(title), page)

    def remove_page_from_sidebar_notebook(self, page):
        """Removes a new page tab from the left panel.  If this leaves
        only one tab in the notebook, the tab selector will be hidden.
        @param page: gtk.Frame-based panel to be removed
        """
        return self._remove_page(self.sidebar_notebook, page)

    def remove_page_from_main_notebook(self, page):
        """Removes a new page tab from the top right main panel.  If
        this leaves only one tab in the notebook, the tab selector will
        be hidden.
        @param page: gtk.Frame-based panel to be removed
        """
        return self._remove_page(self.main_notebook, page)

    def remove_page_from_accessory_notebook(self, page):
        """Removes a new page tab from the lower right accessory panel.
        If this leaves only one tab in the notebook, the tab selector
        will be hidden.
        @param page: gtk.Frame-based panel to be removed
        """
        return self._remove_page(self.accessory_notebook, page)

    def hide(self):
        """ Hides the task browser """
        self.browser_shown = False
        self.window.hide()
        gobject.idle_add(self.emit, "visibility-toggled")

    def show(self):
        """ Unhides the TaskBrowser """
        self.browser_shown = True
        self.window.present()
        #redraws the GDK window, bringing it to front
        self.window.show()
        gobject.idle_add(self.emit, "visibility-toggled")

    def iconify(self):
        """ Minimizes the TaskBrowser """
        self.window.iconify()

    def is_visible(self):
        """ Returns true if window is shown or false if hidden. """
        return self.window.get_property("visible")

    def is_active(self):
        """ Returns true if window is the currently active window """
        return self.window.get_property("is-active")

    def get_builder(self):
        return self.builder

    def get_window(self):
        return self.window

    def get_active_tree(self):
        '''
        Returns the browser tree with all the filters applied. The tasks in
        the tree are the same as the ones shown in the browser current view
        '''
        return self.activetree

    def get_closed_tree(self):
        '''
        Returns the browser tree with all the filters applied. The tasks in
        the tree are the same as the ones shown in the browser current closed
        view.
        '''
        return self.__create_closed_tree()

    def is_shown(self):
        return self.browser_shown

## BACKENDS RELATED METHODS ##################################################

    def on_backend_failed(self, sender, backend_id, error_code):
        '''
        Signal callback.
        When a backend fails to work, loads a gtk.Infobar to alert the user

        @param sender: not used, only here for signal compatibility
        @param backend_id: the id of the failing backend 
        @param error_code: a backend error code, as specified in BackendsSignals
        '''
        infobar = self._new_infobar(backend_id)
        infobar.set_error_code(error_code)

    def on_backend_needing_interaction(self, sender, backend_id, description, \
                                       interaction_type, callback):
        '''
        Signal callback.
        When a backend needs some kind of feedback from the user,
        loads a gtk.Infobar to alert the user.
        This is used, for example, to request confirmation after authenticating
        via OAuth.

        @param sender: not used, only here for signal compatibility
        @param backend_id: the id of the failing backend 
        @param description: a string describing the interaction needed
        @param interaction_type: a string describing the type of interaction
                                 (yes/no, only confirm, ok/cancel...)
        @param callback: the function to call when the user provides the
                         feedback
        '''
        infobar = self._new_infobar(backend_id)
        infobar.set_interaction_request(description, interaction_type, callback)


    def __remove_backend_infobar(self, child, backend_id):
        '''
        Helper function to remove an gtk.Infobar related to a backend

        @param child: a gtk.Infobar
        @param backend_id: the id of the backend which gtk.Infobar should be
                            removed.
        '''
        if isinstance(child, CustomInfoBar) and\
            child.get_backend_id() == backend_id:
            if self.vbox_toolbars:
                self.vbox_toolbars.remove(child)

    def remove_backend_infobar(self, sender, backend_id):
        '''
        Signal callback.
        Deletes the gtk.Infobars related to a backend

        @param sender: not used, only here for signal compatibility
        @param backend_id: the id of the backend which gtk.Infobar should be
                            removed.
        '''
        backend = self.req.get_backend(backend_id)
        if not backend or (backend and backend.is_enabled()):
            #remove old infobar related to backend_id, if any
            if self.vbox_toolbars:
                self.vbox_toolbars.foreach(self.__remove_backend_infobar, \
                                       backend_id)

    def _new_infobar(self, backend_id):
        '''
        Helper function to create a new infobar for a backend
        
        @param backend_id: the backend for which we're creating the infobar
        @returns gtk.Infobar: the created infobar
        '''
        #remove old infobar related to backend_id, if any
        if not self.vbox_toolbars:
            return
        self.vbox_toolbars.foreach(self.__remove_backend_infobar, backend_id)
        #add a new one
        infobar = CustomInfoBar(self.req, self, self.vmanager, backend_id)
        self.vbox_toolbars.pack_start(infobar, True)
        return infobar
    
    def on_key_pressed_on_main_window(self, window, event):
        keyval = event.keyval
        name = gtk.gdk.keyval_name(keyval)
        print "KEY %s was pressed" % name
    
###############################################################################
# SEARCH RELATED STUFF
###############################################################################

    def getMainEntryText(self):
        """
        get the text from the entry of the combobox
        """
        return self.quickadd_entry.get_text()
    
    def setMainEntryText(self, text):
        """
        set the text from the entry of the combobox
        """
        self.quickadd_entry.set_text(text)
        
    def on_quicksearch_changed(self, editable):
        """
        controls the input from the main entry
        """
        if not self.doSearch:
            return
        open = False
        add = True
        save = False
        text = self.getMainEntryText()
        #if the text is exactly a title of a task, filter for that task only
        if self.req.task_exist(text, lowercase=True) :
            #text = ''.join(['#',text,'#'])
            open = True
        #create the search
        self.s = Search(text, self.req, self.searchtree)
        #build the search
        self.s.build_search_tokens()
        if self.s.is_empty():
            self.req.set_search_status(False)
            self._active_ui_widget()
        #if its a valid search
        elif self.s.is_valid():
            
            self.s.apply_search()
            self._search_ui_widget()
            self.req.set_search_status(True)
            save = True
            self.vtree_panes['search']
        else:
            self.req.set_search_status(False)
            self._active_ui_widget()
            #add the actions for the popup
        self.addActionsAutocomplete(open, add, save)
        
    def addActionsAutocomplete(self, open, add, save):
        """
        adds an action to autocomplete
        
        firs delets all previous actions and then, acording to the situation adds the correct ones.
        
        its necessary to do this because, when clicking an element of the autocomplete list, only the position is returned
        """
        actions = 0
        #deletes old actions
        for i in range(len(self.autocompleteActions)):
            self.completion.delete_action(0)
        
        self.autocompleteActions = []
        #sets the actions
        if open:
            self.completion.insert_action_markup(actions, self.autoCompleteOpen)
            self.autocompleteActions.append(self.autoCompleteOpen)
            actions += 1
        if add:
            self.completion.insert_action_markup(actions, self.autoCompleteAdd)
            self.autocompleteActions.append(self.autoCompleteAdd)
            actions += 1
        if save:
            self.completion.insert_action_markup(actions, self.autoCompleteSave)
            self.autocompleteActions.append(self.autoCompleteSave)
            actions += 1
    
    def set_autoComplete(self):
        """
        sets the autocomplete and the text for the actions
        """
        self.completion = self.builder.get_object("quickadd_entrycompletion")
        self.quickadd_entry.set_completion(self.completion)
        self.update_autocomplete()
        #text in pago markup for bold actions
        self.autoCompleteAdd = _("<b>Add Task</b>")
        self.autoCompleteOpen = _("<b>Open Task</b>")
        self.autoCompleteSave = _("<b>Save as View</b>")
        self.autocompleteActions = []
        self.doSearch = True
    
    def update_autocomplete(self):
        """
        update and populate the autocomplete with tasks, tags and commands
        """
        self.autoCompleteliststore = gtk.ListStore(str)
        tags = self.req.get_all_tags()
        commands = self.s.get_commands()
        for s in tags:
            #removes special tags
            if not s.startswith("@") :
                continue
            self.autoCompleteliststore.append([s])
        for s in self.req.get_all_titles(lowercase=True):
            self.autoCompleteliststore.append([s])
        for s in commands:
            self.autoCompleteliststore.append([s])
        self.completion.set_model(self.autoCompleteliststore)
        self.completion.set_text_column(0)
    
    def quickadd_key_press(self, widget, event):
        """
        optimization func
        this serves to stop search when pressing certain keys to exaustion (backspace for example)
        """
        #backsapce example
        if event.keyval == 65288:
            self.doSearch = False
        
    def quickadd_key_release(self, widget, event):
        """
        optimization func
        serves to stop search when pressing certain keys to exaustion (backspace for example)
        """
        #backsapce example
        if event.keyval == 65288:
            self.doSearch = True
            self.on_quicksearch_changed(None)
    
    def on_quicksearch_iconpress(self, widget, icon, event):
        """
        clears the text when clicking the clrear icon at the end
        
        It has suport to one at the beginnig but isn't being used now 
        """
        if icon == gtk.ENTRY_ICON_PRIMARY:
            pass
        elif icon == gtk.ENTRY_ICON_SECONDARY:
            self.setMainEntryText('')
        
    def on_quicksearch_activate(self, widget):
        '''
        deals with an "enter" on the main entry
        
        Activation of the main entry should use the defaul action of the dropdown
        '''
        #if there is no text, do nothing
        if self.getMainEntryText() == '':
            return
        #add
        if self.autocompleteActions[0] is self.autoCompleteAdd:
            self.on_quickadd_activate(widget)
        #opens the task with that name
        elif self.autocompleteActions[0] is self.autoCompleteOpen:
            self.vmanager.open_task(self.req.get_task_id(self.getMainEntryText()))
        #save as view
        elif self.autocompleteActions[0] is self.autoCompleteSave:
            self.createView()
        #clear the text
        self.setMainEntryText('')
            
    def on_entrycompletion_action_activated(self, completion, index):
        """
        deals when an action is selected on entryCompletion
        """
        #add a task
        if self.autocompleteActions[index] is self.autoCompleteAdd:
            self.on_quickadd_activate(None)
        #open a task
        elif self.autocompleteActions[index] is self.autoCompleteOpen:
            self.vmanager.open_task(self.req.get_task_id(self.getMainEntryText()))
        #save a search as a view
        elif self.autocompleteActions[index] is self.autoCompleteSave:
            self.createView()
        #clear the entry
        self.setMainEntryText('')
        
    def createView(self):
        """
        Create a new view as a searched save on the tag tree
        
        saves searches are stored by the datastore
        """
        #give nunbers to repeated views
        numeral = 1
        #First call a dialog windows with a entry to input text
        dlg = gtk.Dialog(GnomeConfig.SAVEASVIEW)
        dlg.show()
        entry = gtk.Entry()
        entry.show()
        entry.set_activates_default(True)
        dlg.vbox.pack_start(entry)
        dlg.add_button(gtk.STOCK_CANCEL, gtk.RESPONSE_CANCEL)
        dlg.add_button(gtk.STOCK_OK, gtk.RESPONSE_OK)
        dlg.set_default_response(gtk.RESPONSE_OK)
        response = dlg.run()
        #get the response and create the view
        if response == gtk.RESPONSE_OK:
            text = entry.get_text()
            #search is a reserved word for the main search filter
            if text == '' or text == 'search':
                text = 'view'
            #save on the tree
            try:
                self.req.new_view(text, self.s.get_params())
            except IndexError:
                #case it has that view already, tags count has views
                #gives another name case the view exists
                #uses the error raised by the datastore
                while (1):
                    try:
                        #try to create the view, also puts it to save on gtg exit
                        self.req.new_view(''.join(text + str(numeral)), self.s.get_params())
                    except IndexError:
                        numeral += 1
                        continue
                    else:
                        text = text + str(numeral)
                        break
        dlg.destroy()
        
    def on_entrycompletion_match_selected(self, completion, model, iter):
        """
        callback for when a match is selected on the entry autocomplete
        """
        
        <|MERGE_RESOLUTION|>--- conflicted
+++ resolved
@@ -137,18 +137,12 @@
         # Define accelerator keys
         self._init_accelerators()
         
-<<<<<<< HEAD
-=======
-        #Autocompletion for Tags
-        self._init_tag_list()
-        self._init_tag_completion()
         #boolean to control with view is on
         self.mainIsSearch = False
         self.s = Search('', self.req, self.req.get_search_tree())
         #self.search_tree.reset_filters()
         #sets the autocomplete for the entry
         self.set_autoComplete()
->>>>>>> bfc6a6f6
         # Rember values from last time
         self.last_added_tags = "NewTag"
         self.last_apply_tags_to_subtasks = False
@@ -384,12 +378,11 @@
                 self.on_quicksearch_activate,
             "on_quickadd_entrycompletion_action_activated":
                 self.on_entrycompletion_action_activated,
-            "on_quickadd_entrycompletion_match_selected":
-                self.on_entrycompletion_match_selected,
             "on_quickadd_field_icon_press":
                 self.on_quicksearch_iconpress,
             "on_quickadd_field_changed":
                 self.on_quicksearch_changed,
+#FIXME remove
             "on_quickadd_button_activate":
                 self.on_quickadd_activate,
             "on_view_quickadd_toggled":
@@ -972,18 +965,12 @@
             def select_next_added_task_in_browser(treemodelsort, path, iter, self):
                 def selecter(treemodelsort, path, iter, self):
                     self.__last_quick_added_tid_event.wait()
-<<<<<<< HEAD
-                    treeview = self.vtree_panes['active']
-                    tid = self.activetree.get_node_for_path(path)
-=======
                     
                     if self.req.search_is_active():
                         treeview = self.vtree_panes['search']
                     else:
                         treeview = self.vtree_panes['active']
-                    liblarch_path = treemodelsort.convert_path_to_child_path(path)
-                    tid = self.activetree.get_node_for_path(liblarch_path)
->>>>>>> bfc6a6f6
+                    tid = self.activetree.get_node_for_path(path)
                     if self.__last_quick_added_tid == tid:
                         #this is the correct task
                         treemodelsort.disconnect(self.__quick_add_select_handle)
@@ -994,26 +981,18 @@
                 gobject.idle_add(selecter,treemodelsort, path, iter, self)
             #event that is set when the new task is created
             self.__last_quick_added_tid_event = threading.Event()
-<<<<<<< HEAD
-            self.__quick_add_select_handle = \
-                self.vtree_panes['active'].get_model().connect(\
-                                    "row-inserted",
-                                    select_next_added_task_in_browser,
-                                    self)
-=======
             if self.req.search_is_active():
                 self.__quick_add_select_handle = \
-                    self.vtree_panes['search'].get_sorted_treemodel().connect(\
+                    self.vtree_panes['search'].get_model().connect(\
                                         "row-inserted",
                                         select_next_added_task_in_browser,
                                         self)
             else:
                 self.__quick_add_select_handle = \
-                    self.vtree_panes['active'].get_sorted_treemodel().connect(\
+                    self.vtree_panes['active'].get_model().connect(\
                                         "row-inserted",
                                         select_next_added_task_in_browser,
                                         self)
->>>>>>> bfc6a6f6
             task = self.req.new_task(newtask=True)
             self.__last_quick_added_tid = task.get_id()
             self.__last_quick_added_tid_event.set()
@@ -1151,7 +1130,7 @@
             self.on_delete_tasks()
 
     def on_add_task(self, widget, status=None):
-        tags = [tag for tag in self.get_selected_tags() if not tag.startswith('gtg-tag')]
+        tags = [tag for tag in self.get_selected_tags() if tag.startswith('@')]
         task = self.req.new_task(tags=tags, newtask=True)
         uid = task.get_id()
         if status:
@@ -1191,7 +1170,6 @@
         self.vmanager.ask_delete_tasks(tids_todelete)
 
     def update_start_date(self, widget, new_start_date):
-<<<<<<< HEAD
         tasks = [self.req.get_task(uid) 
             for uid in self.get_selected_tasks()
             if uid is not None]
@@ -1203,15 +1181,6 @@
 
         for task in tasks:
             task.set_start_date(start_date)
-=======
-        tasks_uid = filter(lambda uid: uid is not None, self.get_selected_tasks())
-        if len(tasks_uid) == 0:
-            return
-        tasks = [self.req.get_task(uid) for uid in tasks_uid]
-        tasks_status = [task.get_status() for task in tasks]
-        for uid, task, status in zip(tasks_uid, tasks, tasks_status):
-            task.set_start_date(get_canonical_date(new_start_date))
->>>>>>> bfc6a6f6
         #FIXME: If the task dialog is displayed, refresh its start_date widget
 
     def on_mark_as_started(self, widget):
@@ -1368,16 +1337,13 @@
                 task.set_status(Task.STA_DISMISSED)
 
     def on_select_tag(self, widget=None, row=None, col=None):
-<<<<<<< HEAD
+        """
+        callback for when selecting an element of the tagtree (left sidebar)
+        
+        search and its views need to be handled diferent, as they use a diferent treeView
+        """
+
         self.tv_factory.disable_update_tags()
-
-=======
-        """
-        callback for when selecting an element of the tagtree (left sidebar)
-        
-        search and its views need to be handled diferent, as they use a diferent treeView
-        """
->>>>>>> bfc6a6f6
         #When you click on a tag, you want to unselect the tasks
         taglist = self.get_selected_tags()
         views = self.req.get_view_dic()
@@ -1889,6 +1855,16 @@
         """
         update and populate the autocomplete with tasks, tags and commands
         """
+        # FIXME FIXME FIXME
+        # This code caches the list of tasks and then use it. However, the list
+        # of tasks is not accessible at the beginning
+        # (liblarch is asynchronous, we know :-) We should get rid of this.
+        # 
+        # It would be non-trivial edit, and I am not sure how to solve it 
+        # right now. Without this it works, but not show list of prefix tasks
+        # in the entrycompletition
+        # Izidor
+        # FIXME FIXME FIXME
         self.autoCompleteliststore = gtk.ListStore(str)
         tags = self.req.get_all_tags()
         commands = self.s.get_commands()
@@ -2013,11 +1989,4 @@
                     else:
                         text = text + str(numeral)
                         break
-        dlg.destroy()
-        
-    def on_entrycompletion_match_selected(self, completion, model, iter):
-        """
-        callback for when a match is selected on the entry autocomplete
-        """
-        
-        +        dlg.destroy()