# -*- coding: utf-8 -*-
# -----------------------------------------------------------------------------
# Getting Things GNOME! - a personal organizer for the GNOME desktop
# Copyright (c) 2008-2012 - Lionel Dricot & Bertrand Rousseau
#
# This program is free software: you can redistribute it and/or modify it under
# the terms of the GNU General Public License as published by the Free Software
# Foundation, either version 3 of the License, or (at your option) any later
# version.
#
# This program is distributed in the hope that it will be useful, but WITHOUT
# ANY WARRANTY; without even the implied warranty of MERCHANTABILITY or FITNESS
# FOR A PARTICULAR PURPOSE. See the GNU General Public License for more
# details.
#
# You should have received a copy of the GNU General Public License along with
# this program.  If not, see <http://www.gnu.org/licenses/>.
# -----------------------------------------------------------------------------
# pylint: disable-msg=W0201

"""
simple_color_selector: a module defining a widget allowing to pick a color
from a palette. The widget also allows to define and add new colors.
"""

from gi.repository import GObject, Gtk, Gdk

import math

from GTG import _

DEFAULT_PALETTE = [
  "#EF2929", "#AD7FA8", "#729FCF", "#8AE234", "#E9B96E",
  "#FCAF3E", "#FCE94F", "#EEEEEC", "#888A85",
  "#CC0000", "#75507B", "#3465A4", "#73D216", "#C17D11",
  "#F57900", "#EDD400", "#D3D7CF", "#555753",
  "#A40000", "#5C3566", "#204A87", "#4E9A06", "#8F5902",
  "#CE5C00", "#C4A000", "#BABDB6", "#2E3436",
]

BUTTON_WIDTH = 36
BUTTON_HEIGHT = 24

<<<<<<< HEAD
class SimpleColorSelectorPaletteItem(Gtk.DrawingArea): # pylint: disable-msg=R0904,C0301
=======

class SimpleColorSelectorPaletteItem(gtk.DrawingArea):
# pylint: disable-msg=R0904,C0301
>>>>>>> 8a9a0eeb
    """An item of the color selecctor palette"""

    def __init__(self, color=None):
        Gtk.DrawingArea.__init__(self)
        self.color = color
        self.selected = False
        self.add_events(Gdk.EventMask.BUTTON_PRESS_MASK)
        # Connect callbacks
        #FIXME
        #self.connect("expose-event", self.on_expose)
        self.connect("draw", self.on_expose)
        self.connect("configure_event", self.on_configure)

    def __draw(self, cr):
        """Draws the widget"""
        alloc = self.get_allocation()
        #FIXME - why to use a special variables?
        alloc_w, alloc_h = alloc.width, alloc.height
        # Drawing context
<<<<<<< HEAD
        #cr_ctxt    = self.window.cairo_create() # pylint: disable-msg=E1101
        #gdkcontext = Gdk.CairoContext(cr_ctxt)
#FIXME
        gdkcontext = cr
=======
        cr_ctxt = self.window.cairo_create() # pylint: disable-msg=E1101
        gdkcontext = gtk.gdk.CairoContext(cr_ctxt)
>>>>>>> 8a9a0eeb

        # Draw rectangle
        if self.color is not None:
            my_color = Gdk.color_parse(self.color)
            Gdk.cairo_set_source_color(gdkcontext, my_color)
        else:
            Gdk.cairo_set_source_rgba(gdkcontext, Gdk.RGBA(0, 0, 0, 0))
        gdkcontext.rectangle(0, 0, alloc_w, alloc_h)
        gdkcontext.fill()

        # Outer line
        Gdk.cairo_set_source_rgba(gdkcontext, Gdk.RGBA(0, 0, 0, 0.30))
        gdkcontext.set_line_width(2.0)
        gdkcontext.rectangle(0, 0, alloc_w, alloc_h)
        gdkcontext.stroke()

          # If selected draw a symbol
        if(self.selected):
            size = alloc_h * 0.50 - 3
            pos_x = math.floor((alloc_w-size)/2)
            pos_y = math.floor((alloc_h-size)/2)
            Gdk.cairo_set_source_rgba(gdkcontext, Gdk.RGBA(255, 255, 255, 0.80))
            gdkcontext.arc(alloc_w/2, alloc_h/2, size/2 + 3, 0, 2*math.pi)
            gdkcontext.fill()
            gdkcontext.set_line_width(1.0)
            Gdk.cairo_set_source_rgba(gdkcontext, Gdk.RGBA(0, 0, 0, 0.20))
            gdkcontext.arc(alloc_w/2, alloc_h/2, size/2 + 3, 0, 2*math.pi)
            gdkcontext.stroke()
            Gdk.cairo_set_source_rgba(gdkcontext, Gdk.RGBA(0, 0, 0, 0.50))
            gdkcontext.set_line_width(3.0)
            gdkcontext.move_to(pos_x, pos_y+size/2)
            gdkcontext.line_to(pos_x+size/2, pos_y+size)
            gdkcontext.line_to(pos_x+size, pos_y)
            gdkcontext.stroke()

    ### callbacks ###
<<<<<<< HEAD

    def on_expose(self, widget, cr): # pylint: disable-msg=W0613
=======
    def on_expose(self, widget, params): # pylint: disable-msg=W0613
>>>>>>> 8a9a0eeb
        """Callback: redraws the widget when it is exposed"""
        self.__draw(cr)

    def on_configure(self, widget, params): # pylint: disable-msg=W0613
        """Callback: redraws the widget when it is exposed"""
        #FIXME - missing cairo context
        #self.__draw(cr)

    ### PUBLIC IF ###
    def set_color(self, color):
        """Defines the widget color"""
        self.color = color

    def set_selected(self, sel):
        """Toggle the selected state of the widget"""
        self.selected = sel
        self.queue_draw()

    def get_selected(self):
        """Returns the selected state of the widget"""
        return self.selected


<<<<<<< HEAD
class SimpleColorSelector(Gtk.VBox): # pylint: disable-msg=R0904,C0301
    """Widget displaying a palette of colors, possibly with a button allowing to
    define new colors."""
=======
class SimpleColorSelector(gtk.VBox): # pylint: disable-msg=R0904,C0301
    """Widget displaying a palette of colors, possibly with a button allowing
     to define new colors."""
>>>>>>> 8a9a0eeb

    def __init__(self, width=9, colors=None, custom_colors=None):
        Gtk.VBox.__init__(self)
        self.width = width
        # widget model
        if colors is None:
            self.colors = DEFAULT_PALETTE
        else:
            self.colors = colors
        if custom_colors is None:
            self.custom_colors = []
        else:
            self.custom_colors = custom_colors
        self.buttons = []
        self.cc_buttons = []
        self.buttons_lookup = {}
        self.selected_col = None
        # Build up the widget
        self.palette = None
        self.custom_palette = None
        self.__build_palette()
        self.__build_custom_palette()
        # Show toplevel
        self.show()

    def __reset_palette(self):
        """Destroy existing widget and reset model for base palette color"""
        if self.palette is not None:
            if self.selected_col is not None and  \
               self.selected_col.color in self.colors:
                self.selected_col = None
            for button in self.buttons:
                self.buttons_lookup.pop(button.color)
            self.buttons = []
            self.palette.destroy()

    def __build_palette(self):
        """Draws the palette of colors"""
        self.__reset_palette()
        # (re-)create the palette widget
        self.palette = Gtk.Alignment()
        self.pack_start(self.palette, True, True, 0)
        # Draw the palette
        vbox = Gtk.VBox()
        self.palette.add(vbox)
        vbox.set_spacing(4)
        for i in xrange(len(self.colors)):
            if i % self.width == 0:
                cur_hbox = Gtk.HBox()
                vbox.pack_start(cur_hbox, True, True, 0)
            # add the color box
            img = SimpleColorSelectorPaletteItem()
            img.set_size_request( \
                BUTTON_WIDTH, BUTTON_HEIGHT)
            img.connect("button-press-event", self.on_color_clicked)
            img.set_color(self.colors[i])
            self.buttons_lookup[self.colors[i]] = img
            self.buttons.append(img)
            cur_hbox.pack_start(img, False, False, 0)
            cur_hbox.set_spacing(4)
        # make palette visible
        self.palette.show_all()

    def __reset_custom_palette(self):
        """Destroy existing widget and reset model for custom colors"""
        if self.custom_palette is not None:
            if self.selected_col is not None and \
               self.selected_col.color in self.custom_colors:
                self.selected_col = None
            for button in self.cc_buttons:
                if button.color is not None:
                    self.buttons_lookup.pop(button.color)
            self.cc_buttons = []
            self.custom_palette.destroy()

    def __build_custom_palette(self):
        """Draws the palette of custom colors"""
        self.__reset_custom_palette()
        # (re-)create the palette widget
        self.custom_palette = Gtk.Alignment.new(0, 0, 1, 0)
        self.custom_palette.set_padding(10, 0, 0, 0)
        self.pack_start(self.custom_palette, True, True, 0)
        # Draw the previous color palette: only one line
        cc_vbox = Gtk.VBox()
        self.custom_palette.add(cc_vbox)
        cc_vbox.set_spacing(4)
        cc_hbox = Gtk.HBox()
        cc_vbox.pack_start(cc_hbox, True, True, 0)
        for i in xrange(len(self.custom_colors)):
            # add the color box
            img = SimpleColorSelectorPaletteItem()
            img.set_size_request( \
                BUTTON_WIDTH, BUTTON_HEIGHT)
            img.connect("button-press-event", self.on_color_clicked)
            if i < len(self.custom_colors):
                img.set_color(self.custom_colors[i])
                self.buttons_lookup[self.custom_colors[i]] = img
            cc_hbox.pack_start(img, False, False, 0)
            cc_hbox.set_spacing(4)
            self.cc_buttons.append(img)
        # Draw the add button
        img = Gtk.Image()
        img.set_from_stock(Gtk.STOCK_ADD, Gtk.IconSize.BUTTON)
        self.add_button = Gtk.Button()
        self.add_button.set_image(img)
        self.add_button.set_label(_("Add custom color"))
        cc_vbox.pack_start(self.add_button, True, True, 0)
        self.add_button.connect("clicked", self.on_color_add)
        # hide the custom palette if no custom color is defined
        if len(self.custom_colors) == 0:
            self.custom_palette.hide()
        else:
            self.custom_palette.show_all()

    # Handlers
    def on_color_clicked(self, widget, event): # pylint: disable-msg=W0613
        """Callback: when a color is clicked, update the model and
        notify the parent"""
        # if re-click: unselect
        if self.selected_col == widget:
            self.selected_col.set_selected(False)
            self.selected_col = None
        else:
            # if previous selection: unselect
            if self.selected_col is not None:
                self.selected_col.set_selected(False)
            self.selected_col = widget
            self.selected_col.set_selected(True)
        self.emit("color-changed")

    def on_color_add(self, widget): # pylint: disable-msg=W0613
        """Callback: when adding a new color, show the color definition
        window, update the model, notifies the parent."""
        color_dialog = Gtk.ColorSelectionDialog(_('Choose a color'))
#FIXME
        colorsel = color_dialog.get_color_selection()
        if self.selected_col is not None:
            color = Gdk.color_parse(self.selected_col.color)
            colorsel.set_current_color(color) # pylint: disable-msg=E1101
        response = color_dialog.run()
        new_color = colorsel.get_current_color() # pylint: disable-msg=E1101
        # Check response_id and set color if required
        if response == Gtk.ResponseType.OK and new_color:
#FIXME
            #strcolor = Gtk.color_selection_palette_to_string([new_color])
            strcolor = new_color.to_string()
            # Add the color to the palette and notify
            if strcolor not in self.colors:
                self.add_custom_color(strcolor)
            # Select the new color and notify
            self.set_selected_color(strcolor)
            self.emit("color-changed")
        # Clean up
        color_dialog.destroy()

    # public IF
    def has_color(self, col):
        """Returns True if the color is already present"""
        return col in self.colors or col in self.custom_colors

    def get_custom_colors(self):
        """Return the list of custom-defined colors"""
        return self.custom_colors

    def set_custom_colors(self, custom_colors):
        """Defines the list of custom-defined colors"""
        self.custom_colors = []
        for col in custom_colors:
            if col not in self.colors:
                self.custom_colors.append(col)
        # Update the custom palette
        self.__build_custom_palette()
        # hide the custom palette if no custom color is defined
        if len(self.custom_colors) == 0:
            self.custom_palette.hide()

    def add_custom_color(self, col):
        """Add a color to the palette, at the first position"""
        self.custom_colors.insert(0, col)
        if len(self.custom_colors) > self.width:
            self.custom_colors.pop()
        self.__build_custom_palette()
        self.emit("color-added")

    def get_selected_color(self):
        """Return the selected state of a particular color"""
        if self.selected_col is None:
            return None
        else:
            return self.selected_col.color

    def set_selected_color(self, col):
        """Defines the selected state of a displayed color"""
        self.unselect_color()
        if self.has_color(col):
            self.buttons_lookup[col].set_selected(True)
            self.selected_col = self.buttons_lookup[col]

    def unselect_color(self):
        """Deselect all colors"""
        if self.selected_col is not None:
            self.selected_col.set_selected(False)
            self.selected_col = None

GObject.type_register(SimpleColorSelector)
GObject.signal_new("color-changed", SimpleColorSelector,
                   GObject.SignalFlags.RUN_FIRST, None, ())
GObject.signal_new("color-added", SimpleColorSelector,
                   GObject.SignalFlags.RUN_FIRST, None, ())<|MERGE_RESOLUTION|>--- conflicted
+++ resolved
@@ -41,13 +41,9 @@
 BUTTON_WIDTH = 36
 BUTTON_HEIGHT = 24
 
-<<<<<<< HEAD
-class SimpleColorSelectorPaletteItem(Gtk.DrawingArea): # pylint: disable-msg=R0904,C0301
-=======
-
-class SimpleColorSelectorPaletteItem(gtk.DrawingArea):
+
+class SimpleColorSelectorPaletteItem(Gtk.DrawingArea):
 # pylint: disable-msg=R0904,C0301
->>>>>>> 8a9a0eeb
     """An item of the color selecctor palette"""
 
     def __init__(self, color=None):
@@ -67,15 +63,10 @@
         #FIXME - why to use a special variables?
         alloc_w, alloc_h = alloc.width, alloc.height
         # Drawing context
-<<<<<<< HEAD
         #cr_ctxt    = self.window.cairo_create() # pylint: disable-msg=E1101
         #gdkcontext = Gdk.CairoContext(cr_ctxt)
-#FIXME
+        #FIXME
         gdkcontext = cr
-=======
-        cr_ctxt = self.window.cairo_create() # pylint: disable-msg=E1101
-        gdkcontext = gtk.gdk.CairoContext(cr_ctxt)
->>>>>>> 8a9a0eeb
 
         # Draw rectangle
         if self.color is not None:
@@ -112,12 +103,7 @@
             gdkcontext.stroke()
 
     ### callbacks ###
-<<<<<<< HEAD
-
     def on_expose(self, widget, cr): # pylint: disable-msg=W0613
-=======
-    def on_expose(self, widget, params): # pylint: disable-msg=W0613
->>>>>>> 8a9a0eeb
         """Callback: redraws the widget when it is exposed"""
         self.__draw(cr)
 
@@ -141,15 +127,9 @@
         return self.selected
 
 
-<<<<<<< HEAD
 class SimpleColorSelector(Gtk.VBox): # pylint: disable-msg=R0904,C0301
-    """Widget displaying a palette of colors, possibly with a button allowing to
-    define new colors."""
-=======
-class SimpleColorSelector(gtk.VBox): # pylint: disable-msg=R0904,C0301
     """Widget displaying a palette of colors, possibly with a button allowing
      to define new colors."""
->>>>>>> 8a9a0eeb
 
     def __init__(self, width=9, colors=None, custom_colors=None):
         Gtk.VBox.__init__(self)
