# -*- coding: utf-8 -*-
# -----------------------------------------------------------------------------
# Getting Things GNOME! - a personal organizer for the GNOME desktop
# Copyright (c) 2008-2012 - Lionel Dricot & Bertrand Rousseau
#
# This program is free software: you can redistribute it and/or modify it under
# the terms of the GNU General Public License as published by the Free Software
# Foundation, either version 3 of the License, or (at your option) any later
# version.
#
# This program is distributed in the hope that it will be useful, but WITHOUT
# ANY WARRANTY; without even the implied warranty of MERCHANTABILITY or FITNESS
# FOR A PARTICULAR PURPOSE. See the GNU General Public License for more
# details.
#
# You should have received a copy of the GNU General Public License along with
# this program.  If not, see <http://www.gnu.org/licenses/>.
# -----------------------------------------------------------------------------

from gi.repository import Gtk
from gi.repository import GdkPixbuf

from GTG.gtk.colors              import get_colored_tags_markup
from GTG.backends.genericbackend import GenericBackend
from GTG.backends.backendsignals import BackendSignals


<<<<<<< HEAD

class BackendsTree(Gtk.TreeView):
=======
class BackendsTree(gtk.TreeView):
>>>>>>> 8a9a0eeb
    '''
    Gtk.TreeView that shows the currently loaded backends.
    '''


    COLUMN_BACKEND_ID = 0 #never shown, used for internal lookup.
    COLUMN_ICON = 1
    COLUMN_TEXT = 2 # holds the backend "human-readable" name
    COLUMN_TAGS = 3

    def __init__(self, backendsdialog):
        '''
        Constructor, just initializes the gtk widgets

        @param backends_dialog: a reference to the dialog in which this is
        loaded
        '''
        super(BackendsTree, self).__init__()
        self.dialog = backendsdialog
        self.req = backendsdialog.get_requester()
        self._init_liststore()
        self._init_renderers()
        self._init_signals()
        self.refresh()

    def refresh(self):
        '''refreshes the Gtk.Liststore'''
        self.backendid_to_iter = {}
        self.liststore.clear()

        # Sort backends
        # 1, put default backend on top
        # 2, sort backends by human name
        backends = list(self.req.get_all_backends(disabled = True))
        backends = sorted(backends,
                      key=lambda backend: (not backend.is_default(),
                                          backend.get_human_name()))

        for backend in backends:
            self.add_backend(backend)
            self.on_backend_state_changed(None, backend.get_id())

    def on_backend_added(self, sender, backend_id):
        '''
        Signal callback executed when a new backend is loaded

        @param sender: not used, only here to let this function be used as a
                       callback
        @param backend_id: the id of the backend to add
        '''
        #Add
        backend = self.req.get_backend(backend_id)
        if not backend:
            return
        self.add_backend(backend)
        self.refresh()
        #Select
        self.select_backend(backend_id)
        #Update it's enabled state
        self.on_backend_state_changed(None, backend.get_id())

    def add_backend(self, backend):
        '''
        Adds a new backend to the list

        @param backend_id: the id of the backend to add
        '''
        if backend:
            backend_iter = self.liststore.append([
                backend.get_id(),
                self.dialog.get_pixbuf_from_icon_name(backend.get_name(),
                                                      16),
                backend.get_human_name(),
                self._get_markup_for_tags(backend.get_attached_tags()),
                ])
            self.backendid_to_iter[backend.get_id()] = backend_iter

    def on_backend_state_changed(self, sender, backend_id):
        '''
        Signal callback executed when a backend is enabled/disabled.

        @param sender: not used, only here to let this function be used as a
                       callback
        @param backend_id: the id of the backend to add
        '''
        if backend_id in self.backendid_to_iter:
            b_iter = self.backendid_to_iter[backend_id]
            b_path = self.liststore.get_path(b_iter)
            backend = self.req.get_backend(backend_id)
            backend_name = backend.get_human_name()
            if backend.is_enabled():
                text = backend_name
            else:
                #FIXME This snippet is on more than 2 places!!!
                #FIXME create a function which takes a widget and flag and returns color as #RRGGBB
                style_context = self.get_style_context()
                color = style_context.get_color(Gtk.StateFlags.INSENSITIVE)
                color = color.to_color().to_string()
                text = "<span color='%s'>%s</span>" % \
                           (color, backend_name)
            self.liststore[b_path][self.COLUMN_TEXT] = text

            # Also refresh the tags
            new_tags = self._get_markup_for_tags(backend.get_attached_tags())
            self.liststore[b_path][self.COLUMN_TAGS] = new_tags

    def _get_markup_for_tags(self, tag_names):
        '''Given a list of tags names, generates the pango markup to render
         that list with the tag colors used in GTG

        @param tag_names: the list of the tags (strings)
        @return str: the pango markup string
        '''
        if GenericBackend.ALLTASKS_TAG in tag_names:
            tags_txt = ""
        else:
            tags_txt = get_colored_tags_markup(self.req, tag_names)
        return "<small>" + tags_txt + "</small>"

    def remove_backend(self, backend_id):
        ''' Removes a backend from the treeview, and selects the first (to show
        something in the configuration panel

        @param backend_id: the id of the backend to remove
        '''
        if backend_id in self.backendid_to_iter:
            self.liststore.remove(self.backendid_to_iter[backend_id])
            del self.backendid_to_iter[backend_id]
            self.select_backend()

    def _init_liststore(self):
        '''Creates the liststore'''
        self.liststore = Gtk.ListStore(object, GdkPixbuf.Pixbuf, str, str)
        self.set_model(self.liststore)

    def _init_renderers(self):
        '''Initializes the cell renderers'''
        # We hide the columns headers
        self.set_headers_visible(False)
        # For the backend icon
        pixbuf_cell = Gtk.CellRendererPixbuf()
        tvcolumn_pixbuf = Gtk.TreeViewColumn('Icon', pixbuf_cell)
        tvcolumn_pixbuf.add_attribute(pixbuf_cell, 'pixbuf', self.COLUMN_ICON)
        self.append_column(tvcolumn_pixbuf)
        # For the backend name
        text_cell = Gtk.CellRendererText()
        tvcolumn_text = Gtk.TreeViewColumn('Name', text_cell)
        tvcolumn_text.add_attribute(text_cell, 'markup', self.COLUMN_TEXT)
        self.append_column(tvcolumn_text)
        text_cell.connect('edited', self.cell_edited_callback)
        text_cell.set_property('editable', True)
        # For the backend tags
        tags_cell = Gtk.CellRendererText()
        tvcolumn_tags = Gtk.TreeViewColumn('Tags', tags_cell)
        tvcolumn_tags.add_attribute(tags_cell, 'markup', self.COLUMN_TAGS)
        self.append_column(tvcolumn_tags)

    def cell_edited_callback(self, text_cell, path, new_text):
        '''If a backend name is changed, it saves the changes in the Backend

        @param text_cell: not used. The Gtk.CellRendererText that emitted the
                          signal. Only here because it's passed by the signal
        @param path: the Gtk.TreePath of the edited cell
        @param new_text: the new name of the backend
        '''
        #we strip everything not permitted in backend names
        new_text = ''.join(c for c in new_text if (c.isalnum() or\
                                    c in [" ", "-", "_"]))
        selected_iter = self.liststore.get_iter(path)
        # update the backend name
        backend_id = self.liststore.get_value(selected_iter,
                                              self.COLUMN_BACKEND_ID)
        backend = self.dialog.get_requester().get_backend(backend_id)
        if backend:
            backend.set_human_name(new_text)
            # update the text in the liststore
            self.liststore.set(selected_iter, self.COLUMN_TEXT, new_text)

    def _init_signals(self):
        '''Initializes the backends and gtk signals '''
        self.connect("cursor-changed", self.on_select_row)
        _signals = BackendSignals()
        _signals.connect(_signals.BACKEND_ADDED, self.on_backend_added)
        _signals.connect(_signals.BACKEND_STATE_TOGGLED,
                         self.on_backend_state_changed)

    def on_select_row(self, treeview = None):
        '''When a row is selected, displays the corresponding editing panel

        @var treeview: not used
        '''
        self.dialog.on_backend_selected(self.get_selected_backend_id())

    def _get_selected_path(self):
        '''
        Helper function to get the selected path

<<<<<<< HEAD
        @return Gtk.TreePath : returns exactly one path for the selected object or
                               None
=======
        @return gtk.TreePath : returns exactly one path for the selected object
                               or None
>>>>>>> 8a9a0eeb
        '''
        selection = self.get_selection()
        if selection:
            model, selected_paths = self.get_selection().get_selected_rows()
            if selected_paths:
                return selected_paths[0]
        return None

    def select_backend(self, backend_id = None):
        '''
        Selects the backend corresponding to backend_id.
        If backend_id is none, refreshes the current configuration panel.

        @param backend_id: the id of the backend to select
        '''
        selection = self.get_selection()
        if backend_id in self.backendid_to_iter:
            backend_iter = self.backendid_to_iter[backend_id]
            if selection:
                selection.select_iter(backend_iter)
        else:
            if self._get_selected_path():
                #We just reselect the currently selected entry
                self.on_select_row()
            else:
                #If nothing is selected, we select the first entry
                if selection:
                    selection.select_path("0")
        self.dialog.on_backend_selected(self.get_selected_backend_id())

    def get_selected_backend_id(self):
        '''
        returns the selected backend id, or none

        @return string: the selected backend id (or None)
        '''
        selected_path = self._get_selected_path()
        if not selected_path:
            return None
        selected_iter = self.liststore.get_iter(selected_path)
        return self.liststore.get_value(selected_iter, self.COLUMN_BACKEND_ID)<|MERGE_RESOLUTION|>--- conflicted
+++ resolved
@@ -25,12 +25,7 @@
 from GTG.backends.backendsignals import BackendSignals
 
 
-<<<<<<< HEAD
-
 class BackendsTree(Gtk.TreeView):
-=======
-class BackendsTree(gtk.TreeView):
->>>>>>> 8a9a0eeb
     '''
     Gtk.TreeView that shows the currently loaded backends.
     '''
@@ -228,13 +223,8 @@
         '''
         Helper function to get the selected path
 
-<<<<<<< HEAD
-        @return Gtk.TreePath : returns exactly one path for the selected object or
-                               None
-=======
-        @return gtk.TreePath : returns exactly one path for the selected object
+        @return Gtk.TreePath : returns exactly one path for the selected object
                                or None
->>>>>>> 8a9a0eeb
         '''
         selection = self.get_selection()
         if selection:
