<?xml version="1.0"?>
<glade-interface>
  <!-- interface-requires gtk+ 2.16 -->
  <!-- interface-naming-policy toplevel-contextual -->
  <widget class="GtkWindow" id="MainWindow">
    <property name="title" translatable="yes">Getting Things Gnome!</property>
    <property name="default_width">640</property>
    <property name="default_height">480</property>
    <signal name="configure_event" handler="on_move"/>
    <signal name="size_allocate" handler="on_size_allocate"/>
    <signal name="delete_event" handler="on_delete"/>
    <child>
      <widget class="GtkVBox" id="vbox1">
        <property name="visible">True</property>
        <child>
          <widget class="GtkMenuBar" id="browser_menu">
            <property name="visible">True</property>
            <child>
              <widget class="GtkMenuItem" id="menuitem1">
                <property name="visible">True</property>
                <property name="label" translatable="yes">_File</property>
                <property name="use_underline">True</property>
                <child>
                  <widget class="GtkMenu" id="menu1">
                    <property name="visible">True</property>
                    <child>
                      <widget class="GtkImageMenuItem" id="file_quit">
                        <property name="label">gtk-quit</property>
                        <property name="visible">True</property>
                        <property name="use_underline">True</property>
                        <property name="use_stock">True</property>
                        <signal name="activate" handler="gtk_main_quit"/>
                      </widget>
                    </child>
                  </widget>
                </child>
              </widget>
            </child>
            <child>
              <widget class="GtkMenuItem" id="menu_edit">
                <property name="label" translatable="yes">_Edit</property>
                <property name="use_underline">True</property>
                <child>
                  <widget class="GtkMenu" id="menu2">
                    <property name="visible">True</property>
                    <child>
                      <widget class="GtkImageMenuItem" id="edit_undo">
                        <property name="label">gtk-undo</property>
                        <property name="visible">True</property>
                        <property name="use_underline">True</property>
                        <property name="use_stock">True</property>
                      </widget>
                    </child>
                    <child>
                      <widget class="GtkImageMenuItem" id="edit_redo">
                        <property name="label">gtk-redo</property>
                        <property name="visible">True</property>
                        <property name="use_underline">True</property>
                        <property name="use_stock">True</property>
                      </widget>
                    </child>
                  </widget>
                </child>
              </widget>
            </child>
            <child>
              <widget class="GtkMenuItem" id="menu_view">
                <property name="visible">True</property>
                <property name="label" translatable="yes">_View</property>
                <property name="use_underline">True</property>
                <child>
                  <widget class="GtkMenu" id="menu5">
                    <property name="visible">True</property>
                    <child>
                      <widget class="GtkCheckMenuItem" id="view_workview">
                        <property name="visible">True</property>
                        <property name="label" translatable="yes">_Work View</property>
                        <property name="use_underline">True</property>
                        <signal name="toggled" handler="on_view_workview_toggled"/>
                      </widget>
                    </child>
                    <child>
                      <widget class="GtkSeparatorMenuItem" id="separator1">
                        <property name="visible">True</property>
                      </widget>
                    </child>
                    <child>
                      <widget class="GtkCheckMenuItem" id="bgcol_enable">
                        <property name="visible">True</property>
                        <property name="label" translatable="yes">_Background Colors</property>
                        <property name="use_underline">True</property>
                        <property name="active">True</property>
                        <signal name="toggled" handler="on_bg_color_toggled"/>
                      </widget>
                    </child>
                    <child>
                      <widget class="GtkSeparatorMenuItem" id="separatormenuitem1">
                        <property name="visible">True</property>
                      </widget>
                    </child>
                    <child>
                      <widget class="GtkCheckMenuItem" id="view_sidebar">
                        <property name="visible">True</property>
                        <property name="label" translatable="yes">_Tags Sidebar</property>
                        <property name="use_underline">True</property>
                        <signal name="toggled" handler="on_view_sidebar_toggled"/>
                      </widget>
                    </child>
                    <child>
                      <widget class="GtkCheckMenuItem" id="view_closed">
                        <property name="visible">True</property>
                        <property name="label" translatable="yes">_Closed Tasks Pane</property>
                        <property name="use_underline">True</property>
                        <signal name="toggled" handler="on_view_closed_toggled"/>
                      </widget>
                    </child>
                    <child>
                      <widget class="GtkCheckMenuItem" id="view_toolbar">
                        <property name="visible">True</property>
                        <property name="label" translatable="yes">T_oolbar</property>
                        <property name="use_underline">True</property>
                        <signal name="toggled" handler="on_view_toolbar_toggled"/>
                      </widget>
                    </child>
                    <child>
                      <widget class="GtkCheckMenuItem" id="view_quickadd">
                        <property name="visible">True</property>
                        <property name="label" translatable="yes">_Quick Add Entry</property>
                        <property name="use_underline">True</property>
                        <signal name="toggled" handler="on_view_quickadd_toggled"/>
                      </widget>
                    </child>
                  </widget>
                </child>
              </widget>
            </child>
            <child>
              <widget class="GtkMenuItem" id="bm_task">
                <property name="visible">True</property>
                <property name="label" translatable="yes">_Tasks</property>
                <property name="use_underline">True</property>
                <child>
                  <widget class="GtkMenu" id="menu4">
                    <property name="visible">True</property>
                    <child>
                      <widget class="GtkImageMenuItem" id="new_task_mi">
<<<<<<< HEAD
                        <property name="label" translatable="yes">New _Task</property>
=======
                        <property name="label">New _Task</property>
>>>>>>> 86b95530
                        <property name="visible">True</property>
                        <property name="tooltip" translatable="yes">Create a new task</property>
                        <property name="use_underline">True</property>
                        <property name="use_stock">False</property>
<<<<<<< HEAD
                        <property name="always_show_image">True</property>
=======
>>>>>>> 86b95530
                        <signal name="activate" handler="on_add_task"/>
                        <child internal-child="image">
                          <widget class="GtkImage" id="image2">
                            <property name="visible">True</property>
                            <property name="icon_name">gtg-task-new</property>
                          </widget>
                        </child>
                      </widget>
                    </child>
                    <child>
                      <widget class="GtkImageMenuItem" id="new_subtask_mi">
<<<<<<< HEAD
                        <property name="label" translatable="yes">New _Subtask</property>
                        <property name="visible">True</property>
                        <property name="use_underline">True</property>
                        <property name="use_stock">False</property>
                        <property name="always_show_image">True</property>
=======
                        <property name="label">New _Subtask</property>
                        <property name="visible">True</property>
                        <property name="use_underline">True</property>
                        <property name="use_stock">False</property>
>>>>>>> 86b95530
                        <signal name="activate" handler="on_add_subtask"/>
                        <child internal-child="image">
                          <widget class="GtkImage" id="image3">
                            <property name="visible">True</property>
                            <property name="icon_name">gtg-task-new</property>
                          </widget>
                        </child>
                      </widget>
                    </child>
                    <child>
                      <widget class="GtkImageMenuItem" id="edit_mi">
                        <property name="label">gtk-edit</property>
                        <property name="visible">True</property>
                        <property name="use_underline">True</property>
                        <property name="use_stock">True</property>
                        <signal name="activate" handler="on_edit_active_task"/>
                      </widget>
                    </child>
                    <child>
                      <widget class="GtkSeparatorMenuItem" id="separatormenuitem2">
                        <property name="visible">True</property>
                      </widget>
                    </child>
                    <child>
                      <widget class="GtkImageMenuItem" id="mark_done_mi">
<<<<<<< HEAD
                        <property name="label" translatable="yes">Mark as _Done</property>
                        <property name="visible">True</property>
                        <property name="use_underline">True</property>
                        <property name="use_stock">False</property>
                        <property name="always_show_image">True</property>
=======
                        <property name="label">Mark as _Done</property>
                        <property name="visible">True</property>
                        <property name="use_underline">True</property>
                        <property name="use_stock">False</property>
>>>>>>> 86b95530
                        <signal name="activate" handler="on_mark_as_done"/>
                        <child internal-child="image">
                          <widget class="GtkImage" id="image4">
                            <property name="visible">True</property>
                            <property name="icon_name">gtg-task-done</property>
                          </widget>
                        </child>
                      </widget>
                    </child>
                    <child>
                      <widget class="GtkImageMenuItem" id="task_dismiss">
<<<<<<< HEAD
                        <property name="label" translatable="yes">D_ismiss</property>
                        <property name="visible">True</property>
                        <property name="use_underline">True</property>
                        <property name="use_stock">False</property>
                        <property name="always_show_image">True</property>
=======
                        <property name="label">D_ismiss</property>
                        <property name="visible">True</property>
                        <property name="use_underline">True</property>
                        <property name="use_stock">False</property>
>>>>>>> 86b95530
                        <signal name="activate" handler="on_dismiss_task"/>
                        <child internal-child="image">
                          <widget class="GtkImage" id="image5">
                            <property name="visible">True</property>
                            <property name="icon_name">gtg-task-dismiss</property>
                          </widget>
                        </child>
                      </widget>
                    </child>
                    <child>
                      <widget class="GtkImageMenuItem" id="delete_mi">
                        <property name="label">gtk-delete</property>
                        <property name="visible">True</property>
                        <property name="use_underline">True</property>
                        <property name="use_stock">True</property>
                        <signal name="activate" handler="on_delete_task"/>
                      </widget>
                    </child>
                  </widget>
                </child>
              </widget>
            </child>
            <child>
              <widget class="GtkMenuItem" id="menu_plugin">
                <property name="visible">True</property>
                <property name="label" translatable="yes">_Plugins</property>
                <property name="use_underline">True</property>
                <child>
                  <widget class="GtkMenu" id="menu6">
                    <property name="visible">True</property>
                    <child>
                      <widget class="GtkImageMenuItem" id="pluginmanager_menu">
                        <property name="label" translatable="yes">Plugin _Preferences</property>
                        <property name="visible">True</property>
                        <property name="use_underline">True</property>
                        <property name="use_stock">False</property>
                        <signal name="activate" handler="on_pluginmanager_activate"/>
                        <child internal-child="image">
                          <widget class="GtkImage" id="image1">
                            <property name="visible">True</property>
                            <property name="pixel_size">16</property>
                            <property name="icon_name">preferences-other</property>
                          </widget>
                        </child>
                      </widget>
                    </child>
                  </widget>
                </child>
              </widget>
            </child>
            <child>
              <widget class="GtkMenuItem" id="menuitem4">
                <property name="visible">True</property>
                <property name="label" translatable="yes">_Help</property>
                <property name="use_underline">True</property>
                <child>
                  <widget class="GtkMenu" id="menu3">
                    <property name="visible">True</property>
                    <child>
                      <widget class="GtkImageMenuItem" id="imagemenuitem10">
                        <property name="label">gtk-about</property>
                        <property name="visible">True</property>
                        <property name="use_underline">True</property>
                        <property name="use_stock">True</property>
                        <signal name="activate" handler="on_about_clicked"/>
                      </widget>
                    </child>
                  </widget>
                </child>
              </widget>
            </child>
          </widget>
          <packing>
            <property name="expand">False</property>
            <property name="position">0</property>
          </packing>
        </child>
        <child>
          <widget class="GtkToolbar" id="task_tb">
            <property name="visible">True</property>
            <child>
              <widget class="GtkToolButton" id="new_task_b">
                <property name="visible">True</property>
                <property name="label" translatable="yes">New Task</property>
                <property name="icon_name">gtg-task-new</property>
                <signal name="clicked" handler="on_add_task"/>
              </widget>
              <packing>
                <property name="expand">False</property>
                <property name="homogeneous">True</property>
              </packing>
            </child>
            <child>
              <widget class="GtkToolButton" id="new_subtask_b">
                <property name="label" translatable="yes">New Subtask</property>
                <property name="icon_name">gtg-task-new</property>
                <signal name="clicked" handler="on_add_subtask"/>
              </widget>
              <packing>
                <property name="expand">False</property>
                <property name="homogeneous">True</property>
              </packing>
            </child>
            <child>
              <widget class="GtkToolButton" id="new_note_button">
                <property name="visible">True</property>
                <property name="visible_horizontal">False</property>
                <property name="visible_vertical">False</property>
                <property name="label" translatable="yes">New Note</property>
                <property name="icon_name">gtg-note-new</property>
                <signal name="clicked" handler="on_add_note"/>
              </widget>
              <packing>
                <property name="expand">False</property>
                <property name="homogeneous">True</property>
              </packing>
            </child>
            <child>
              <widget class="GtkToolButton" id="edit_b">
                <property name="visible">True</property>
                <property name="visible_horizontal">False</property>
                <property name="visible_vertical">False</property>
                <property name="label" translatable="yes">Edit</property>
                <property name="stock_id">gtk-edit</property>
                <signal name="clicked" handler="on_edit_active_task"/>
              </widget>
              <packing>
                <property name="expand">False</property>
                <property name="homogeneous">True</property>
              </packing>
            </child>
            <child>
              <widget class="GtkSeparatorToolItem" id="&lt;separateur&gt;"/>
              <packing>
                <property name="expand">False</property>
                <property name="homogeneous">True</property>
              </packing>
            </child>
            <child>
              <widget class="GtkToolButton" id="Undo">
                <property name="label" translatable="yes">Undo</property>
                <property name="stock_id">gtk-undo</property>
              </widget>
              <packing>
                <property name="expand">False</property>
                <property name="homogeneous">True</property>
              </packing>
            </child>
            <child>
              <widget class="GtkToolButton" id="Redo">
                <property name="label" translatable="yes">Redo</property>
                <property name="stock_id">gtk-redo</property>
              </widget>
              <packing>
                <property name="expand">False</property>
                <property name="homogeneous">True</property>
              </packing>
            </child>
            <child>
              <widget class="GtkSeparatorToolItem" id="toolbutton2">
                <property name="visible">True</property>
              </widget>
              <packing>
                <property name="expand">False</property>
                <property name="homogeneous">True</property>
              </packing>
            </child>
            <child>
              <widget class="GtkToolButton" id="mark_as_done_b">
                <property name="visible">True</property>
                <property name="label" translatable="yes">Mark as Done</property>
                <property name="icon_name">gtg-task-done</property>
                <signal name="clicked" handler="on_mark_as_done"/>
              </widget>
              <packing>
                <property name="expand">False</property>
                <property name="homogeneous">True</property>
              </packing>
            </child>
            <child>
              <widget class="GtkToolButton" id="dismiss">
                <property name="visible">True</property>
                <property name="label" translatable="yes">Dismiss</property>
                <property name="icon_name">gtg-task-dismiss</property>
                <signal name="clicked" handler="on_dismiss_task"/>
              </widget>
              <packing>
                <property name="expand">False</property>
<<<<<<< HEAD
=======
                <property name="homogeneous">True</property>
              </packing>
            </child>
            <child>
              <widget class="GtkToolButton" id="delete_b">
                <property name="visible">True</property>
                <property name="label" translatable="yes">Delete</property>
                <property name="icon_name">edit-delete</property>
                <signal name="clicked" handler="on_delete_task"/>
              </widget>
              <packing>
                <property name="expand">False</property>
>>>>>>> 86b95530
                <property name="homogeneous">True</property>
              </packing>
            </child>
            <child>
              <widget class="GtkSeparatorToolItem" id="toolbutton1">
                <property name="visible">True</property>
              </widget>
              <packing>
                <property name="expand">False</property>
                <property name="homogeneous">True</property>
              </packing>
            </child>
            <child>
              <widget class="GtkToggleToolButton" id="note_toggle">
                <property name="visible">True</property>
                <property name="visible_horizontal">False</property>
                <property name="visible_vertical">False</property>
                <property name="label" translatable="yes">View Notes</property>
                <property name="stock_id">gtk-file</property>
                <signal name="toggled" handler="on_note_toggled"/>
              </widget>
              <packing>
                <property name="expand">False</property>
                <property name="homogeneous">True</property>
              </packing>
            </child>
            <child>
              <widget class="GtkToggleToolButton" id="workview_toggle">
                <property name="visible">True</property>
                <property name="label" translatable="yes">Work View</property>
                <property name="stock_id">gtk-index</property>
                <signal name="toggled" handler="on_workview_toggled"/>
              </widget>
              <packing>
                <property name="expand">False</property>
                <property name="homogeneous">True</property>
              </packing>
            </child>
          </widget>
          <packing>
            <property name="expand">False</property>
            <property name="position">1</property>
          </packing>
        </child>
        <child>
          <widget class="GtkHPaned" id="hpaned1">
            <property name="visible">True</property>
            <property name="can_focus">True</property>
            <property name="position">200</property>
            <property name="position_set">True</property>
            <child>
              <widget class="GtkVBox" id="sidebar">
                <child>
                  <widget class="GtkHBox" id="hbox4">
                    <property name="visible">True</property>
                    <child>
                      <widget class="GtkImage" id="image8">
                        <property name="visible">True</property>
                        <property name="xpad">5</property>
                        <property name="icon_name">gtg-tag</property>
                      </widget>
                      <packing>
                        <property name="expand">False</property>
                        <property name="position">0</property>
                      </packing>
                    </child>
                    <child>
                      <widget class="GtkLabel" id="label4">
                        <property name="visible">True</property>
                        <property name="xalign">0</property>
                        <property name="label" translatable="yes">Tags</property>
                      </widget>
                      <packing>
                        <property name="position">1</property>
                      </packing>
                    </child>
                    <child>
                      <widget class="GtkButton" id="button-sidebar-close">
                        <property name="visible">True</property>
                        <property name="can_focus">True</property>
                        <property name="receives_default">True</property>
                        <property name="relief">none</property>
                        <signal name="clicked" handler="on_view_sidebar_toggled"/>
                        <child>
                          <widget class="GtkImage" id="image9">
                            <property name="visible">True</property>
                            <property name="stock">gtk-close</property>
                            <property name="icon-size">1</property>
                          </widget>
                        </child>
                      </widget>
                      <packing>
                        <property name="expand">False</property>
                        <property name="position">2</property>
                      </packing>
                    </child>
                  </widget>
                  <packing>
                    <property name="expand">False</property>
                    <property name="position">0</property>
                  </packing>
                </child>
                <child>
                  <widget class="GtkScrolledWindow" id="sidebar-scroll">
                    <property name="visible">True</property>
                    <property name="can_focus">True</property>
                    <property name="hscrollbar_policy">never</property>
                    <property name="vscrollbar_policy">automatic</property>
                    <property name="shadow_type">in</property>
                    <child>
<<<<<<< HEAD
                      <placeholder/>
=======
                      <widget class="GtkTreeView" id="tag_tview">
                        <property name="visible">True</property>
                        <property name="can_focus">True</property>
                        <signal name="button_press_event" handler="on_tag_treeview_button_press_event"/>
                        <signal name="cursor_changed" handler="on_select_tag"/>
                        <signal name="row_activated" handler="on_select_tag"/>
                      </widget>
>>>>>>> 86b95530
                    </child>
                  </widget>
                  <packing>
                    <property name="position">1</property>
                  </packing>
                </child>
              </widget>
              <packing>
                <property name="resize">False</property>
                <property name="shrink">True</property>
              </packing>
            </child>
            <child>
              <widget class="GtkVBox" id="vbox2">
                <property name="visible">True</property>
                <child>
                  <widget class="GtkHBox" id="quickadd_pane">
                    <property name="visible">True</property>
                    <child>
                      <widget class="GtkEntry" id="quickadd_field">
                        <property name="visible">True</property>
                        <property name="can_focus">True</property>
                        <property name="has_focus">True</property>
                        <property name="is_focus">True</property>
                        <property name="can_default">True</property>
                        <signal name="activate" handler="on_quickadd_field_activate"/>
                      </widget>
                      <packing>
                        <property name="position">0</property>
                      </packing>
                    </child>
                    <child>
                      <widget class="GtkButton" id="button1">
<<<<<<< HEAD
                        <property name="label">gtk-add</property>
=======
                        <property name="label" translatable="yes">gtk-add</property>
>>>>>>> 86b95530
                        <property name="visible">True</property>
                        <property name="can_focus">True</property>
                        <property name="receives_default">True</property>
                        <property name="use_stock">True</property>
                        <signal name="clicked" handler="on_quickadd_button_activate"/>
                      </widget>
                      <packing>
                        <property name="expand">False</property>
                        <property name="fill">False</property>
                        <property name="position">1</property>
                      </packing>
                    </child>
                  </widget>
                  <packing>
                    <property name="expand">False</property>
                    <property name="fill">False</property>
                    <property name="padding">2</property>
                    <property name="position">0</property>
                  </packing>
                </child>
                <child>
                  <widget class="GtkVPaned" id="vpaned1">
                    <property name="visible">True</property>
                    <property name="can_focus">True</property>
                    <property name="position">330</property>
                    <property name="position_set">True</property>
                    <child>
                      <widget class="GtkScrolledWindow" id="main_pane">
                        <property name="visible">True</property>
                        <property name="can_focus">True</property>
                        <property name="hscrollbar_policy">automatic</property>
                        <property name="vscrollbar_policy">automatic</property>
                        <child>
<<<<<<< HEAD
                          <placeholder/>
=======
                          <widget class="GtkTreeView" id="task_tview">
                            <property name="visible">True</property>
                            <property name="can_focus">True</property>
                            <property name="reorderable">True</property>
                            <property name="rules_hint">True</property>
                            <property name="enable_search">False</property>
                            <property name="search_column">8</property>
                            <property name="rubber_banding">True</property>
                            <property name="enable_tree_lines">True</property>
                            <signal name="button_press_event" handler="on_task_treeview_button_press_event"/>
                            <signal name="key_press_event" handler="on_task_treeview_key_press_event"/>
                            <signal name="cursor_changed" handler="on_task_tview_cursor_changed"/>
                            <signal name="row_activated" handler="on_edit_active_task"/>
                          </widget>
>>>>>>> 86b95530
                        </child>
                      </widget>
                      <packing>
                        <property name="resize">True</property>
                        <property name="shrink">True</property>
                      </packing>
                    </child>
                    <child>
                      <widget class="GtkScrolledWindow" id="closed_pane">
                        <property name="height_request">200</property>
                        <property name="can_focus">True</property>
                        <property name="hscrollbar_policy">automatic</property>
                        <property name="vscrollbar_policy">automatic</property>
                        <child>
                          <placeholder/>
                        </child>
                      </widget>
                      <packing>
                        <property name="resize">True</property>
                        <property name="shrink">True</property>
                      </packing>
                    </child>
                  </widget>
                  <packing>
                    <property name="position">1</property>
                  </packing>
                </child>
              </widget>
              <packing>
                <property name="resize">True</property>
                <property name="shrink">True</property>
              </packing>
            </child>
          </widget>
          <packing>
            <property name="position">2</property>
          </packing>
        </child>
        <child>
          <widget class="GtkStatusbar" id="statusbar1">
            <property name="visible">True</property>
            <property name="spacing">2</property>
          </widget>
          <packing>
            <property name="expand">False</property>
            <property name="position">3</property>
          </packing>
        </child>
      </widget>
    </child>
  </widget>
  <widget class="GtkDialog" id="confirm_delete">
    <property name="border_width">5</property>
    <property name="title" translatable="yes">Confirm task deletion</property>
    <property name="window_position">center-on-parent</property>
    <property name="type_hint">dialog</property>
    <property name="has_separator">False</property>
    <signal name="close" handler="on_delete_cancel"/>
    <child internal-child="vbox">
      <widget class="GtkVBox" id="dialog-vbox1">
        <property name="visible">True</property>
        <property name="spacing">2</property>
        <child>
          <widget class="GtkHBox" id="hbox3">
            <property name="visible">True</property>
            <child>
              <widget class="GtkImage" id="image5">
                <property name="visible">True</property>
                <property name="stock">gtk-dialog-question</property>
                <property name="icon-size">6</property>
              </widget>
              <packing>
                <property name="fill">False</property>
                <property name="padding">16</property>
                <property name="position">0</property>
              </packing>
            </child>
            <child>
              <widget class="GtkLabel" id="label1">
                <property name="visible">True</property>
                <property name="label" translatable="yes">&lt;span weight="bold" size="large"&gt;Are you sure you want delete this task?&lt;/span&gt;

Deleting a task cannot be undone.</property>
                <property name="use_markup">True</property>
                <property name="wrap">True</property>
              </widget>
              <packing>
                <property name="padding">16</property>
                <property name="position">1</property>
              </packing>
            </child>
          </widget>
          <packing>
            <property name="padding">16</property>
            <property name="position">1</property>
          </packing>
        </child>
        <child internal-child="action_area">
          <widget class="GtkHButtonBox" id="dialog-action_area1">
            <property name="visible">True</property>
            <property name="layout_style">end</property>
            <child>
              <widget class="GtkButton" id="cancel">
                <property name="visible">True</property>
                <property name="can_focus">True</property>
                <property name="receives_default">True</property>
                <signal name="released" handler="on_delete_cancel"/>
                <child>
                  <widget class="GtkHBox" id="hbox1">
                    <property name="visible">True</property>
                    <child>
                      <widget class="GtkImage" id="image6">
                        <property name="visible">True</property>
                        <property name="stock">gtk-cancel</property>
                      </widget>
                      <packing>
                        <property name="position">0</property>
                      </packing>
                    </child>
                    <child>
                      <widget class="GtkLabel" id="label2">
                        <property name="visible">True</property>
                        <property name="xalign">0</property>
                        <property name="label" translatable="yes">_Keep selected task</property>
                        <property name="use_underline">True</property>
                      </widget>
                      <packing>
                        <property name="position">1</property>
                      </packing>
                    </child>
                  </widget>
                </child>
              </widget>
              <packing>
                <property name="expand">False</property>
                <property name="fill">False</property>
                <property name="position">0</property>
              </packing>
            </child>
            <child>
              <widget class="GtkButton" id="delete">
                <property name="visible">True</property>
                <property name="can_focus">True</property>
                <property name="receives_default">True</property>
                <signal name="released" handler="on_delete_confirm"/>
                <signal name="activate" handler="on_delete_confirm"/>
                <child>
                  <widget class="GtkHBox" id="hbox2">
                    <property name="visible">True</property>
                    <child>
                      <widget class="GtkImage" id="image7">
                        <property name="visible">True</property>
                        <property name="stock">gtk-delete</property>
                      </widget>
                      <packing>
                        <property name="position">0</property>
                      </packing>
                    </child>
                    <child>
                      <widget class="GtkLabel" id="label3">
                        <property name="visible">True</property>
                        <property name="label" translatable="yes">Permanently _remove task</property>
                        <property name="use_underline">True</property>
                      </widget>
                      <packing>
                        <property name="position">1</property>
                      </packing>
                    </child>
                  </widget>
                </child>
              </widget>
              <packing>
                <property name="expand">False</property>
                <property name="fill">False</property>
                <property name="position">1</property>
              </packing>
            </child>
          </widget>
          <packing>
            <property name="expand">False</property>
            <property name="pack_type">end</property>
            <property name="position">0</property>
          </packing>
        </child>
      </widget>
    </child>
  </widget>
  <widget class="GtkMenu" id="ProjectContextMenu">
    <property name="visible">True</property>
    <child>
      <widget class="GtkImageMenuItem" id="edit_item">
        <property name="label">gtk-edit</property>
        <property name="visible">True</property>
        <property name="use_underline">True</property>
        <property name="use_stock">True</property>
        <signal name="activate" handler="on_edit_item_activate"/>
      </widget>
    </child>
    <child>
      <widget class="GtkImageMenuItem" id="delete_item">
        <property name="label">gtk-delete</property>
        <property name="visible">True</property>
        <property name="use_underline">True</property>
        <property name="use_stock">True</property>
        <signal name="activate" handler="on_delete_item_activate"/>
      </widget>
    </child>
  </widget>
  <widget class="GtkMenu" id="TagContextMenu">
    <property name="visible">True</property>
    <property name="no_show_all">True</property>
    <child>
      <widget class="GtkImageMenuItem" id="colorchooser">
        <property name="label">gtk-select-color</property>
        <property name="visible">True</property>
        <property name="use_underline">True</property>
        <property name="use_stock">True</property>
        <signal name="activate" handler="on_colorchooser_activate"/>
      </widget>
    </child>
    <child>
      <widget class="GtkCheckMenuItem" id="nonworkviewtag">
        <property name="visible">True</property>
        <property name="label" translatable="yes">Tag is displayed in the workview</property>
        <property name="use_underline">True</property>
        <property name="active">True</property>
        <signal name="toggled" handler="on_nonworkviewtag_toggled"/>
      </widget>
    </child>
  </widget>
  <widget class="GtkColorSelectionDialog" id="ColorChooser">
    <property name="border_width">5</property>
    <property name="title" translatable="yes">Choose a color</property>
    <property name="window_position">center-on-parent</property>
    <property name="type_hint">menu</property>
    <signal name="response" handler="on_color_response"/>
    <child internal-child="color_selection">
      <widget class="GtkColorSelection" id="colorsel-color_selection1">
        <property name="visible">True</property>
        <property name="border_width">5</property>
        <property name="current_color">#ffffffffffff</property>
        <child>
          <placeholder/>
        </child>
        <child>
          <placeholder/>
        </child>
      </widget>
    </child>
    <child internal-child="help_button">
      <widget class="GtkButton" id="colorsel-help_button1">
<<<<<<< HEAD
        <property name="label">gtk-help</property>
=======
        <property name="label" translatable="yes">gtk-help</property>
>>>>>>> 86b95530
        <property name="visible">True</property>
        <property name="can_focus">True</property>
        <property name="can_default">True</property>
        <property name="receives_default">True</property>
        <property name="use_stock">True</property>
      </widget>
    </child>
    <child internal-child="cancel_button">
      <widget class="GtkButton" id="colorsel-cancel_button1">
<<<<<<< HEAD
        <property name="label">gtk-cancel</property>
=======
        <property name="label" translatable="yes">gtk-cancel</property>
>>>>>>> 86b95530
        <property name="visible">True</property>
        <property name="can_focus">True</property>
        <property name="can_default">True</property>
        <property name="receives_default">True</property>
        <property name="use_stock">True</property>
      </widget>
    </child>
    <child internal-child="ok_button">
      <widget class="GtkButton" id="colorsel-ok_button1">
<<<<<<< HEAD
        <property name="label">gtk-ok</property>
=======
        <property name="label" translatable="yes">gtk-ok</property>
>>>>>>> 86b95530
        <property name="visible">True</property>
        <property name="can_focus">True</property>
        <property name="can_default">True</property>
        <property name="has_default">True</property>
        <property name="receives_default">True</property>
        <property name="use_stock">True</property>
      </widget>
    </child>
  </widget>
  <widget class="GtkAboutDialog" id="aboutdialog1">
    <property name="border_width">5</property>
    <property name="title" translatable="yes">About GTG!</property>
    <property name="resizable">False</property>
    <property name="window_position">center-on-parent</property>
    <property name="type_hint">dialog</property>
    <property name="program_name">Getting Things Gnome!</property>
    <property name="copyright" translatable="yes">Copyrights&#xA9; 2008, 2009 Lionel Dricot, Bertrand Rousseau</property>
    <property name="comments" translatable="yes">
Getting Things Gnome! is an organizer for the GNOME desktop environment.</property>
    <property name="website_label" translatable="yes">GTG website</property>
    <property name="license" translatable="yes">Getting Things Gnome! is free software; you can redistribute it and/or modify it under the terms of the GNU General Public License as published by the Free Software Foundation; either version 3 of the License, or (at your option) any later version.

Getting Things Gnome! is distributed in the hope that it will be useful, but WITHOUT ANY WARRANTY; without even the implied warranty of MERCHANTABILITY or FITNESS FOR A PARTICULAR PURPOSE.  See the GNU General Public License for more details.

You should have received a copy of the GNU General Public License along with Getting Things Gnome!; if not, write to the Free Software Foundation, Inc., 51 Franklin Street, Fifth Floor, Boston, MA 02110-1301, USA.</property>
    <property name="authors">Lionel Dricot (ploum@ploum.net),
Bertrand Rousseau (bertrand.rousseau@gmail.com)</property>
    <property name="logo_icon_name">gtg</property>
    <property name="wrap_license">True</property>
    <signal name="response" handler="on_about_close"/>
    <child internal-child="vbox">
      <widget class="GtkVBox" id="dialog-vbox2">
        <property name="visible">True</property>
        <property name="spacing">2</property>
        <child internal-child="action_area">
          <widget class="GtkHButtonBox" id="dialog-action_area2">
            <property name="visible">True</property>
            <property name="layout_style">end</property>
          </widget>
          <packing>
            <property name="expand">False</property>
            <property name="pack_type">end</property>
            <property name="position">0</property>
          </packing>
        </child>
      </widget>
    </child>
  </widget>
  <widget class="GtkMenu" id="TaskContextMenu">
    <property name="visible">True</property>
    <child>
      <widget class="GtkImageMenuItem" id="tcm_add_subtask">
<<<<<<< HEAD
        <property name="label" translatable="yes">Add a subtask</property>
        <property name="visible">True</property>
        <property name="use_underline">True</property>
        <property name="use_stock">False</property>
        <property name="always_show_image">True</property>
=======
        <property name="label">Add a subtask</property>
        <property name="visible">True</property>
        <property name="use_underline">True</property>
        <property name="use_stock">False</property>
>>>>>>> 86b95530
        <signal name="activate" handler="on_add_subtask"/>
        <child internal-child="image">
          <widget class="GtkImage" id="image1">
            <property name="visible">True</property>
            <property name="icon_name">gtg-task-new</property>
          </widget>
        </child>
      </widget>
    </child>
    <child>
      <widget class="GtkImageMenuItem" id="tcm_edit">
        <property name="label">gtk-edit</property>
        <property name="visible">True</property>
        <property name="use_underline">True</property>
        <property name="use_stock">True</property>
        <signal name="activate" handler="on_edit_active_task"/>
      </widget>
    </child>
    <child>
      <widget class="GtkSeparatorMenuItem" id="separatormenuitem3">
        <property name="visible">True</property>
      </widget>
    </child>
    <child>
      <widget class="GtkImageMenuItem" id="tcm_mark_as_done">
<<<<<<< HEAD
        <property name="label" translatable="yes">Mark as _Done</property>
        <property name="visible">True</property>
        <property name="use_underline">True</property>
        <property name="use_stock">False</property>
        <property name="always_show_image">True</property>
=======
        <property name="label">Mark as _Done</property>
        <property name="visible">True</property>
        <property name="use_underline">True</property>
        <property name="use_stock">False</property>
>>>>>>> 86b95530
        <signal name="activate" handler="on_mark_as_done"/>
        <child internal-child="image">
          <widget class="GtkImage" id="image2">
            <property name="visible">True</property>
            <property name="icon_name">gtg-task-done</property>
          </widget>
        </child>
      </widget>
    </child>
    <child>
      <widget class="GtkImageMenuItem" id="tcm_dismiss">
<<<<<<< HEAD
        <property name="label" translatable="yes">D_ismiss</property>
        <property name="visible">True</property>
        <property name="use_underline">True</property>
        <property name="use_stock">False</property>
        <property name="always_show_image">True</property>
=======
        <property name="label">D_ismiss</property>
        <property name="visible">True</property>
        <property name="use_underline">True</property>
        <property name="use_stock">False</property>
>>>>>>> 86b95530
        <signal name="activate" handler="on_dismiss_task"/>
        <child internal-child="image">
          <widget class="GtkImage" id="image3">
            <property name="visible">True</property>
            <property name="icon_name">gtg-task-dismiss</property>
          </widget>
        </child>
      </widget>
    </child>
    <child>
      <widget class="GtkImageMenuItem" id="tcm_delete">
        <property name="label">gtk-delete</property>
        <property name="visible">True</property>
        <property name="use_underline">True</property>
        <property name="use_stock">True</property>
        <signal name="activate" handler="on_delete_task"/>
      </widget>
    </child>
  </widget>
  <widget class="GtkMenu" id="ClosedTaskContextMenu">
    <property name="visible">True</property>
    <child>
      <widget class="GtkImageMenuItem" id="ctcm_edit">
        <property name="label">gtk-edit</property>
        <property name="visible">True</property>
        <property name="use_underline">True</property>
        <property name="use_stock">True</property>
        <signal name="activate" handler="on_edit_done_task"/>
      </widget>
    </child>
    <child>
      <widget class="GtkSeparatorMenuItem" id="separatormenuitem4">
        <property name="visible">True</property>
      </widget>
    </child>
    <child>
      <widget class="GtkImageMenuItem" id="ctcm_mark_as_not_done">
<<<<<<< HEAD
        <property name="label" translatable="yes">Mark as Not Done</property>
        <property name="visible">True</property>
        <property name="use_underline">True</property>
        <property name="use_stock">False</property>
        <property name="always_show_image">True</property>
=======
        <property name="label">Mark as Not Done</property>
        <property name="visible">True</property>
        <property name="use_underline">True</property>
        <property name="use_stock">False</property>
>>>>>>> 86b95530
        <signal name="activate" handler="on_mark_as_done"/>
        <child internal-child="image">
          <widget class="GtkImage" id="image1">
            <property name="visible">True</property>
            <property name="icon_name">gtg-task-undone</property>
          </widget>
        </child>
      </widget>
    </child>
    <child>
      <widget class="GtkImageMenuItem" id="ctcm_undismiss">
<<<<<<< HEAD
        <property name="label" translatable="yes">Und_ismiss</property>
        <property name="visible">True</property>
        <property name="use_underline">True</property>
        <property name="use_stock">False</property>
        <property name="always_show_image">True</property>
=======
        <property name="label">Und_ismiss</property>
        <property name="visible">True</property>
        <property name="use_underline">True</property>
        <property name="use_stock">False</property>
>>>>>>> 86b95530
        <signal name="activate" handler="on_dismiss_task"/>
        <child internal-child="image">
          <widget class="GtkImage" id="image2">
            <property name="visible">True</property>
            <property name="icon_name">gtg-task-undismiss</property>
          </widget>
        </child>
      </widget>
    </child>
    <child>
      <widget class="GtkImageMenuItem" id="ctcm_delete">
        <property name="label">gtk-delete</property>
        <property name="visible">True</property>
        <property name="use_underline">True</property>
        <property name="use_stock">True</property>
        <signal name="activate" handler="on_delete_task"/>
      </widget>
    </child>
  </widget>
</glade-interface><|MERGE_RESOLUTION|>--- conflicted
+++ resolved
@@ -144,19 +144,12 @@
                     <property name="visible">True</property>
                     <child>
                       <widget class="GtkImageMenuItem" id="new_task_mi">
-<<<<<<< HEAD
                         <property name="label" translatable="yes">New _Task</property>
-=======
-                        <property name="label">New _Task</property>
->>>>>>> 86b95530
                         <property name="visible">True</property>
                         <property name="tooltip" translatable="yes">Create a new task</property>
                         <property name="use_underline">True</property>
                         <property name="use_stock">False</property>
-<<<<<<< HEAD
                         <property name="always_show_image">True</property>
-=======
->>>>>>> 86b95530
                         <signal name="activate" handler="on_add_task"/>
                         <child internal-child="image">
                           <widget class="GtkImage" id="image2">
@@ -168,18 +161,11 @@
                     </child>
                     <child>
                       <widget class="GtkImageMenuItem" id="new_subtask_mi">
-<<<<<<< HEAD
                         <property name="label" translatable="yes">New _Subtask</property>
                         <property name="visible">True</property>
                         <property name="use_underline">True</property>
                         <property name="use_stock">False</property>
                         <property name="always_show_image">True</property>
-=======
-                        <property name="label">New _Subtask</property>
-                        <property name="visible">True</property>
-                        <property name="use_underline">True</property>
-                        <property name="use_stock">False</property>
->>>>>>> 86b95530
                         <signal name="activate" handler="on_add_subtask"/>
                         <child internal-child="image">
                           <widget class="GtkImage" id="image3">
@@ -205,18 +191,11 @@
                     </child>
                     <child>
                       <widget class="GtkImageMenuItem" id="mark_done_mi">
-<<<<<<< HEAD
                         <property name="label" translatable="yes">Mark as _Done</property>
                         <property name="visible">True</property>
                         <property name="use_underline">True</property>
                         <property name="use_stock">False</property>
                         <property name="always_show_image">True</property>
-=======
-                        <property name="label">Mark as _Done</property>
-                        <property name="visible">True</property>
-                        <property name="use_underline">True</property>
-                        <property name="use_stock">False</property>
->>>>>>> 86b95530
                         <signal name="activate" handler="on_mark_as_done"/>
                         <child internal-child="image">
                           <widget class="GtkImage" id="image4">
@@ -228,18 +207,11 @@
                     </child>
                     <child>
                       <widget class="GtkImageMenuItem" id="task_dismiss">
-<<<<<<< HEAD
                         <property name="label" translatable="yes">D_ismiss</property>
                         <property name="visible">True</property>
                         <property name="use_underline">True</property>
                         <property name="use_stock">False</property>
                         <property name="always_show_image">True</property>
-=======
-                        <property name="label">D_ismiss</property>
-                        <property name="visible">True</property>
-                        <property name="use_underline">True</property>
-                        <property name="use_stock">False</property>
->>>>>>> 86b95530
                         <signal name="activate" handler="on_dismiss_task"/>
                         <child internal-child="image">
                           <widget class="GtkImage" id="image5">
@@ -428,21 +400,18 @@
               </widget>
               <packing>
                 <property name="expand">False</property>
-<<<<<<< HEAD
-=======
                 <property name="homogeneous">True</property>
               </packing>
             </child>
             <child>
               <widget class="GtkToolButton" id="delete_b">
-                <property name="visible">True</property>
+                <property name="visible">False</property>
                 <property name="label" translatable="yes">Delete</property>
                 <property name="icon_name">edit-delete</property>
                 <signal name="clicked" handler="on_delete_task"/>
               </widget>
               <packing>
                 <property name="expand">False</property>
->>>>>>> 86b95530
                 <property name="homogeneous">True</property>
               </packing>
             </child>
@@ -553,17 +522,7 @@
                     <property name="vscrollbar_policy">automatic</property>
                     <property name="shadow_type">in</property>
                     <child>
-<<<<<<< HEAD
                       <placeholder/>
-=======
-                      <widget class="GtkTreeView" id="tag_tview">
-                        <property name="visible">True</property>
-                        <property name="can_focus">True</property>
-                        <signal name="button_press_event" handler="on_tag_treeview_button_press_event"/>
-                        <signal name="cursor_changed" handler="on_select_tag"/>
-                        <signal name="row_activated" handler="on_select_tag"/>
-                      </widget>
->>>>>>> 86b95530
                     </child>
                   </widget>
                   <packing>
@@ -597,11 +556,7 @@
                     </child>
                     <child>
                       <widget class="GtkButton" id="button1">
-<<<<<<< HEAD
                         <property name="label">gtk-add</property>
-=======
-                        <property name="label" translatable="yes">gtk-add</property>
->>>>>>> 86b95530
                         <property name="visible">True</property>
                         <property name="can_focus">True</property>
                         <property name="receives_default">True</property>
@@ -635,24 +590,7 @@
                         <property name="hscrollbar_policy">automatic</property>
                         <property name="vscrollbar_policy">automatic</property>
                         <child>
-<<<<<<< HEAD
                           <placeholder/>
-=======
-                          <widget class="GtkTreeView" id="task_tview">
-                            <property name="visible">True</property>
-                            <property name="can_focus">True</property>
-                            <property name="reorderable">True</property>
-                            <property name="rules_hint">True</property>
-                            <property name="enable_search">False</property>
-                            <property name="search_column">8</property>
-                            <property name="rubber_banding">True</property>
-                            <property name="enable_tree_lines">True</property>
-                            <signal name="button_press_event" handler="on_task_treeview_button_press_event"/>
-                            <signal name="key_press_event" handler="on_task_treeview_key_press_event"/>
-                            <signal name="cursor_changed" handler="on_task_tview_cursor_changed"/>
-                            <signal name="row_activated" handler="on_edit_active_task"/>
-                          </widget>
->>>>>>> 86b95530
                         </child>
                       </widget>
                       <packing>
@@ -904,11 +842,7 @@
     </child>
     <child internal-child="help_button">
       <widget class="GtkButton" id="colorsel-help_button1">
-<<<<<<< HEAD
         <property name="label">gtk-help</property>
-=======
-        <property name="label" translatable="yes">gtk-help</property>
->>>>>>> 86b95530
         <property name="visible">True</property>
         <property name="can_focus">True</property>
         <property name="can_default">True</property>
@@ -918,11 +852,7 @@
     </child>
     <child internal-child="cancel_button">
       <widget class="GtkButton" id="colorsel-cancel_button1">
-<<<<<<< HEAD
         <property name="label">gtk-cancel</property>
-=======
-        <property name="label" translatable="yes">gtk-cancel</property>
->>>>>>> 86b95530
         <property name="visible">True</property>
         <property name="can_focus">True</property>
         <property name="can_default">True</property>
@@ -932,11 +862,7 @@
     </child>
     <child internal-child="ok_button">
       <widget class="GtkButton" id="colorsel-ok_button1">
-<<<<<<< HEAD
         <property name="label">gtk-ok</property>
-=======
-        <property name="label" translatable="yes">gtk-ok</property>
->>>>>>> 86b95530
         <property name="visible">True</property>
         <property name="can_focus">True</property>
         <property name="can_default">True</property>
@@ -989,18 +915,11 @@
     <property name="visible">True</property>
     <child>
       <widget class="GtkImageMenuItem" id="tcm_add_subtask">
-<<<<<<< HEAD
         <property name="label" translatable="yes">Add a subtask</property>
         <property name="visible">True</property>
         <property name="use_underline">True</property>
         <property name="use_stock">False</property>
         <property name="always_show_image">True</property>
-=======
-        <property name="label">Add a subtask</property>
-        <property name="visible">True</property>
-        <property name="use_underline">True</property>
-        <property name="use_stock">False</property>
->>>>>>> 86b95530
         <signal name="activate" handler="on_add_subtask"/>
         <child internal-child="image">
           <widget class="GtkImage" id="image1">
@@ -1026,18 +945,11 @@
     </child>
     <child>
       <widget class="GtkImageMenuItem" id="tcm_mark_as_done">
-<<<<<<< HEAD
         <property name="label" translatable="yes">Mark as _Done</property>
         <property name="visible">True</property>
         <property name="use_underline">True</property>
         <property name="use_stock">False</property>
         <property name="always_show_image">True</property>
-=======
-        <property name="label">Mark as _Done</property>
-        <property name="visible">True</property>
-        <property name="use_underline">True</property>
-        <property name="use_stock">False</property>
->>>>>>> 86b95530
         <signal name="activate" handler="on_mark_as_done"/>
         <child internal-child="image">
           <widget class="GtkImage" id="image2">
@@ -1049,18 +961,11 @@
     </child>
     <child>
       <widget class="GtkImageMenuItem" id="tcm_dismiss">
-<<<<<<< HEAD
         <property name="label" translatable="yes">D_ismiss</property>
         <property name="visible">True</property>
         <property name="use_underline">True</property>
         <property name="use_stock">False</property>
         <property name="always_show_image">True</property>
-=======
-        <property name="label">D_ismiss</property>
-        <property name="visible">True</property>
-        <property name="use_underline">True</property>
-        <property name="use_stock">False</property>
->>>>>>> 86b95530
         <signal name="activate" handler="on_dismiss_task"/>
         <child internal-child="image">
           <widget class="GtkImage" id="image3">
@@ -1098,18 +1003,11 @@
     </child>
     <child>
       <widget class="GtkImageMenuItem" id="ctcm_mark_as_not_done">
-<<<<<<< HEAD
         <property name="label" translatable="yes">Mark as Not Done</property>
         <property name="visible">True</property>
         <property name="use_underline">True</property>
         <property name="use_stock">False</property>
         <property name="always_show_image">True</property>
-=======
-        <property name="label">Mark as Not Done</property>
-        <property name="visible">True</property>
-        <property name="use_underline">True</property>
-        <property name="use_stock">False</property>
->>>>>>> 86b95530
         <signal name="activate" handler="on_mark_as_done"/>
         <child internal-child="image">
           <widget class="GtkImage" id="image1">
@@ -1121,18 +1019,11 @@
     </child>
     <child>
       <widget class="GtkImageMenuItem" id="ctcm_undismiss">
-<<<<<<< HEAD
         <property name="label" translatable="yes">Und_ismiss</property>
         <property name="visible">True</property>
         <property name="use_underline">True</property>
         <property name="use_stock">False</property>
         <property name="always_show_image">True</property>
-=======
-        <property name="label">Und_ismiss</property>
-        <property name="visible">True</property>
-        <property name="use_underline">True</property>
-        <property name="use_stock">False</property>
->>>>>>> 86b95530
         <signal name="activate" handler="on_dismiss_task"/>
         <child internal-child="image">
           <widget class="GtkImage" id="image2">
