<?xml version="1.0" standalone="no"?> <!--*- mode: xml -*-->
<!DOCTYPE glade-interface SYSTEM "http://glade.gnome.org/glade-2.0.dtd">

<glade-interface>
<<<<<<< HEAD
  <widget class="GtkWindow" id="MainWindow">
    <property name="title" translatable="yes">Getting Things Gnome!</property>
    <property name="default_width">640</property>
    <property name="default_height">480</property>
    <signal name="configure_event" handler="on_move"/>
    <signal name="size_allocate" handler="on_size_allocate"/>
    <signal name="delete_event" handler="on_delete"/>
    <child>
      <widget class="GtkVBox" id="vbox1">
        <property name="visible">True</property>
        <child>
          <widget class="GtkMenuBar" id="browser_menu">
            <property name="visible">True</property>
            <child>
              <widget class="GtkMenuItem" id="menuitem1">
                <property name="visible">True</property>
                <property name="label" translatable="yes">_File</property>
                <property name="use_underline">True</property>
                <child>
                  <widget class="GtkMenu" id="menu1">
                    <property name="visible">True</property>
                    <child>
                      <widget class="GtkImageMenuItem" id="file_quit">
                        <property name="visible">True</property>
                        <property name="label">gtk-quit</property>
                        <property name="use_underline">True</property>
                        <property name="use_stock">True</property>
                        <signal name="activate" handler="gtk_main_quit"/>
                      </widget>
                    </child>
                  </widget>
                </child>
              </widget>
            </child>
            <child>
              <widget class="GtkMenuItem" id="menu_edit">
                <property name="label" translatable="yes">_Edit</property>
                <property name="use_underline">True</property>
                <child>
                  <widget class="GtkMenu" id="menu2">
                    <property name="visible">True</property>
                    <child>
                      <widget class="GtkImageMenuItem" id="edit_undo">
                        <property name="visible">True</property>
                        <property name="label">gtk-undo</property>
                        <property name="use_underline">True</property>
                        <property name="use_stock">True</property>
                      </widget>
                    </child>
                    <child>
                      <widget class="GtkImageMenuItem" id="edit_redo">
                        <property name="visible">True</property>
                        <property name="label">gtk-redo</property>
                        <property name="use_underline">True</property>
                        <property name="use_stock">True</property>
                      </widget>
                    </child>
                  </widget>
                </child>
              </widget>
            </child>
            <child>
              <widget class="GtkMenuItem" id="menu_view">
                <property name="visible">True</property>
                <property name="label" translatable="yes">_View</property>
                <property name="use_underline">True</property>
                <child>
                  <widget class="GtkMenu" id="menu5">
                    <property name="visible">True</property>
                    <child>
                      <widget class="GtkCheckMenuItem" id="view_workview">
                        <property name="visible">True</property>
                        <property name="label" translatable="yes">_Work View</property>
                        <property name="use_underline">True</property>
                        <signal name="toggled" handler="on_view_workview_toggled"/>
                      </widget>
                    </child>
                    <child>
                      <widget class="GtkSeparatorMenuItem" id="separator1">
                        <property name="visible">True</property>
                      </widget>
                    </child>
                    <child>
                      <widget class="GtkCheckMenuItem" id="bgcol_enable">
                        <property name="visible">True</property>
                        <property name="label" translatable="yes">_Background Colors</property>
                        <property name="use_underline">True</property>
                        <property name="active">True</property>
                        <signal name="toggled" handler="on_bg_color_toggled"/>
                      </widget>
                    </child>
                    <child>
                      <widget class="GtkSeparatorMenuItem" id="separatormenuitem1">
                        <property name="visible">True</property>
                      </widget>
                    </child>
                    <child>
                      <widget class="GtkCheckMenuItem" id="view_sidebar">
                        <property name="visible">True</property>
                        <property name="label" translatable="yes">_Tags Sidebar</property>
                        <property name="use_underline">True</property>
                        <signal name="toggled" handler="on_view_sidebar_toggled"/>
                      </widget>
                    </child>
                    <child>
                      <widget class="GtkCheckMenuItem" id="view_closed">
                        <property name="visible">True</property>
                        <property name="label" translatable="yes">_Closed Tasks Pane</property>
                        <property name="use_underline">True</property>
                        <signal name="toggled" handler="on_view_closed_toggled"/>
                      </widget>
                    </child>
                    <child><widget class="GtkCheckMenuItem" id="view_toolbar">
                        <property name="visible">True</property>
                        <property name="label" translatable="yes">T_oolbar</property>
                        <property name="use_underline">True</property>
                        <signal name="toggled" handler="on_view_toolbar_toggled" />
                      </widget></child>
                    <child>
                      <widget class="GtkCheckMenuItem" id="view_quickadd">
                        <property name="visible">True</property>
                        <property name="label" translatable="yes">_Quick Add Entry</property>
                        <property name="use_underline">True</property>
                        <signal name="toggled" handler="on_view_quickadd_toggled"/>
                      </widget>
                    </child></widget>
                </child>
              </widget>
            </child>
            <child>
              <widget class="GtkMenuItem" id="bm_task">
                <property name="visible">True</property>
                <property name="label" translatable="yes">_Tasks</property>
                <property name="use_underline">True</property>
                <child>
                  <widget class="GtkMenu" id="menu4">
                    <property name="visible">True</property>
                    <child>
                      <widget class="GtkImageMenuItem" id="new_task_mi">
                        <property name="visible">True</property>
                        <property name="tooltip" translatable="yes">Create a new task</property>
                        <property name="label" translatable="yes">New _Task</property>
                        <property name="use_underline">True</property>
                        <signal name="activate" handler="on_add_task"/>
                        <child internal-child="image">
                          <widget class="GtkImage" id="image1">
                            <property name="visible">True</property>
                            <property name="pixel_size">16</property>
                            <property name="icon_name">gtg-task-new</property>
                          </widget>
                        </child>
                      </widget>
                    </child>
                    <child>
                      <widget class="GtkImageMenuItem" id="new_subtask_mi">
                        <property name="visible">True</property>
                        <property name="label" translatable="yes">New _Subtask</property>
                        <property name="use_underline">True</property>
                        <signal name="activate" handler="on_add_subtask"/>
                        <child internal-child="image">
                          <widget class="GtkImage" id="image2">
                            <property name="visible">True</property>
                            <property name="pixel_size">16</property>
                            <property name="icon_name">gtg-task-new</property>
                          </widget>
                        </child>
                      </widget>
                    </child>
                    <child>
                      <widget class="GtkImageMenuItem" id="edit_mi">
                        <property name="visible">True</property>
                        <property name="label">gtk-edit</property>
                        <property name="use_underline">True</property>
                        <property name="use_stock">True</property>
                        <signal name="activate" handler="on_edit_active_task"/>
                      </widget>
                    </child>
                    <child>
                      <widget class="GtkSeparatorMenuItem" id="separatormenuitem2">
                        <property name="visible">True</property>
                      </widget>
                    </child>
                    <child>
                      <widget class="GtkImageMenuItem" id="mark_done_mi">
                        <property name="visible">True</property>
                        <property name="label" translatable="yes">Mark as _Done</property>
                        <property name="use_underline">True</property>
                        <signal name="activate" handler="on_mark_as_done"/>
                        <child internal-child="image">
                          <widget class="GtkImage" id="image3">
                            <property name="visible">True</property>
                            <property name="pixel_size">16</property>
                            <property name="icon_name">gtg-task-done</property>
                          </widget>
                        </child>
                      </widget>
                    </child>
                    <child>
                      <widget class="GtkImageMenuItem" id="task_dismiss">
                        <property name="visible">True</property>
                        <property name="label" translatable="yes">D_ismiss</property>
                        <property name="use_underline">True</property>
                        <signal name="activate" handler="on_dismiss_task"/>
                        <child internal-child="image">
                          <widget class="GtkImage" id="image4">
                            <property name="visible">True</property>
                            <property name="pixel_size">16</property>
                            <property name="icon_name">gtg-task-dismiss</property>
                          </widget>
                        </child>
                      </widget>
                    </child>
                    <child>
                      <widget class="GtkImageMenuItem" id="delete_mi">
                        <property name="visible">True</property>
                        <property name="label">gtk-delete</property>
                        <property name="use_underline">True</property>
                        <property name="use_stock">True</property>
                        <signal name="activate" handler="on_delete_task"/>
                      </widget>
                    </child>
                  </widget>
                </child>
              </widget>
            </child>
            <child>
              <widget class="GtkMenuItem" id="menuitem4">
                <property name="visible">True</property>
                <property name="label" translatable="yes">_Help</property>
                <property name="use_underline">True</property>
                <child>
                  <widget class="GtkMenu" id="menu3">
                    <property name="visible">True</property>
                    <child>
                      <widget class="GtkImageMenuItem" id="imagemenuitem10">
                        <property name="visible">True</property>
                        <property name="label">gtk-about</property>
                        <property name="use_underline">True</property>
                        <property name="use_stock">True</property>
                        <signal name="activate" handler="on_about_clicked"/>
                      </widget>
                    </child>
                  </widget>
                </child>
              </widget>
            </child>
          </widget>
          <packing>
            <property name="expand">False</property>
          </packing>
        </child>
        <child>
          <widget class="GtkToolbar" id="task_tb">
            <property name="visible">True</property>
            <child>
              <widget class="GtkToolButton" id="new_task_b">
                <property name="visible">True</property>
                <property name="label" translatable="yes">New Task</property>
                <property name="icon_name">gtg-task-new</property>
                <signal name="clicked" handler="on_add_task"/>
              </widget>
              <packing>
                <property name="homogeneous">True</property>
              </packing>
            </child>
            <child>
              <widget class="GtkToolButton" id="new_subtask_b">
                <property name="label" translatable="yes">New Subtask</property>
                <property name="icon_name">gtg-task-new</property>
                <signal name="clicked" handler="on_add_subtask"/>
              </widget>
              <packing>
                <property name="homogeneous">True</property>
              </packing>
            </child>
            <child>
              <widget class="GtkToolButton" id="new_note_button">
                <property name="visible">True</property>
                <property name="label" translatable="yes">New Note</property>
                <property name="icon_name">gtg-note-new</property>
                <signal name="clicked" handler="on_add_note"/>
              </widget>
              <packing>
                <property name="homogeneous">True</property>
              </packing>
            </child>
            <child>
              <widget class="GtkToolButton" id="edit_b">
                <property name="visible">True</property>
                <property name="label" translatable="yes">Edit</property>
                <property name="stock_id">gtk-edit</property>
                <signal name="clicked" handler="on_edit_active_task"/>
              </widget>
              <packing>
                <property name="homogeneous">True</property>
              </packing>
            </child>
            <child>
              <widget class="GtkSeparatorToolItem" id="&lt;separateur&gt;">
              </widget>
              <packing>
                <property name="homogeneous">True</property>
              </packing>
            </child>
            <child>
              <widget class="GtkToolButton" id="Undo">
                <property name="label" translatable="yes">Undo</property>
                <property name="stock_id">gtk-undo</property>
              </widget>
              <packing>
                <property name="homogeneous">True</property>
              </packing>
            </child>
            <child>
              <widget class="GtkToolButton" id="Redo">
                <property name="label" translatable="yes">Redo</property>
                <property name="stock_id">gtk-redo</property>
              </widget>
              <packing>
                <property name="homogeneous">True</property>
              </packing>
            </child>
            <child>
              <widget class="GtkSeparatorToolItem" id="toolbutton2">
                <property name="visible">True</property>
              </widget>
              <packing>
                <property name="homogeneous">True</property>
              </packing>
            </child>
            <child>
              <widget class="GtkToolButton" id="mark_as_done_b">
                <property name="visible">True</property>
                <property name="label" translatable="yes">Mark as Done</property>
                <property name="icon_name">gtg-task-done</property>
                <signal name="clicked" handler="on_mark_as_done"/>
              </widget>
              <packing>
                <property name="homogeneous">True</property>
              </packing>
            </child>
            <child>
              <widget class="GtkToolButton" id="dismiss">
                <property name="visible">True</property>
                <property name="label" translatable="yes">Dismiss</property>
                <property name="icon_name">gtg-task-dismiss</property>
                <signal name="clicked" handler="on_dismiss_task"/>
              </widget>
              <packing>
                <property name="homogeneous">True</property>
              </packing>
            </child>
            <child>
              <widget class="GtkSeparatorToolItem" id="toolbutton1">
                <property name="visible">True</property>
              </widget>
              <packing>
                <property name="homogeneous">True</property>
              </packing>
            </child>
            <child>
              <widget class="GtkToggleToolButton" id="note_toggle">
                <property name="visible">True</property>
                <property name="label" translatable="yes">View Notes</property>
                <property name="stock_id">gtk-file</property>
                <signal name="toggled" handler="on_note_toggled"/>
              </widget>
              <packing>
                <property name="homogeneous">True</property>
              </packing>
            </child>
            <child>
              <widget class="GtkToggleToolButton" id="workview_toggle">
                <property name="visible">True</property>
                <property name="label" translatable="yes">Work View</property>
                <property name="stock_id">gtk-index</property>
                <signal name="toggled" handler="on_workview_toggled"/>
              </widget>
              <packing>
                <property name="homogeneous">True</property>
              </packing>
            </child>
          </widget>
          <packing>
            <property name="expand">False</property>
            <property name="position">1</property>
          </packing>
        </child>
        <child>
          <widget class="GtkHPaned" id="hpaned1">
            <property name="visible">True</property>
            <property name="can_focus">True</property>
            <property name="position">200</property>
            <property name="position_set">True</property>
            <child>
              <widget class="GtkVBox" id="sidebar">
                <child>
                  <widget class="GtkHBox" id="hbox4">
                    <property name="visible">True</property>
                    <child>
                      <widget class="GtkImage" id="image8">
                        <property name="visible">True</property>
                        <property name="xpad">5</property>
                        <property name="icon_name">gtg-tag</property>
                      </widget>
                      <packing>
                        <property name="expand">False</property>
                      </packing>
                    </child>
                    <child>
                      <widget class="GtkLabel" id="label4">
                        <property name="visible">True</property>
                        <property name="xalign">0</property>
                        <property name="label" translatable="yes">Tags</property>
                      </widget>
                      <packing>
                        <property name="position">1</property>
                      </packing>
                    </child>
                    <child>
                      <widget class="GtkButton" id="button-sidebar-close">
                        <property name="visible">True</property>
                        <property name="can_focus">True</property>
                        <property name="receives_default">True</property>
                        <property name="relief">GTK_RELIEF_NONE</property>
                        <property name="response_id">0</property>
                        <signal name="clicked" handler="on_view_sidebar_toggled"/>
                        <child>
                          <widget class="GtkImage" id="image9">
                            <property name="visible">True</property>
                            <property name="stock">gtk-close</property>
                            <property name="icon_size">1</property>
                          </widget>
                        </child>
                      </widget>
                      <packing>
                        <property name="expand">False</property>
                        <property name="position">2</property>
                      </packing>
                    </child>
                  </widget>
                  <packing>
                    <property name="expand">False</property>
                  </packing>
                </child>
                <child>
                  <widget class="GtkScrolledWindow" id="sidebar-scroll">
                    <property name="visible">True</property>
                    <property name="can_focus">True</property>
                    <property name="hscrollbar_policy">GTK_POLICY_NEVER</property>
                    <property name="vscrollbar_policy">GTK_POLICY_AUTOMATIC</property>
                    <property name="shadow_type">GTK_SHADOW_IN</property>
                    <child>
                      <widget class="GtkTreeView" id="tag_tview">
                        <property name="visible">True</property>
                        <property name="can_focus">True</property>
                        <signal name="button_press_event" handler="on_tag_treeview_button_press_event"/>
                        <signal name="row_activated" handler="on_select_tag"/>
                        <signal name="cursor_changed" handler="on_select_tag"/>
                      </widget>
                    </child>
                  </widget>
                  <packing>
                    <property name="position">1</property>
                  </packing>
                </child>
              </widget>
              <packing>
                <property name="resize">True</property>
                <property name="shrink">True</property>
              </packing>
            </child>
            <child>
              <widget class="GtkVBox" id="vbox2">
                <property name="visible">True</property>
                <child>
                  <widget class="GtkHBox" id="quickadd_pane">
                    <property name="visible">True</property>
                    <child>
                      <widget class="GtkEntry" id="quickadd_field">
                        <property name="visible">True</property>
                        <property name="can_focus">True</property>
                        <property name="has_focus">True</property>
                        <property name="is_focus">True</property>
                        <property name="can_default">True</property>
                        <signal name="activate" handler="on_quickadd_field_activate"/>
                      </widget>
                    </child>
                    <child>
                      <widget class="GtkButton" id="button1">
                        <property name="visible">True</property>
                        <property name="can_focus">True</property>
                        <property name="receives_default">True</property>
                        <property name="label">gtk-add</property>
                        <property name="use_stock">True</property>
                        <property name="response_id">0</property>
                        <signal name="clicked" handler="on_quickadd_button_activate"/>
                      </widget>
                      <packing>
                        <property name="expand">False</property>
                        <property name="fill">False</property>
                        <property name="position">1</property>
                      </packing>
                    </child>
                  </widget>
                  <packing>
                    <property name="expand">False</property>
                    <property name="fill">False</property>
                    <property name="padding">2</property>
                  </packing>
                </child>
                <child>
                  <widget class="GtkVPaned" id="vpaned1">
                    <property name="visible">True</property>
                    <property name="can_focus">True</property>
                    <property name="position">330</property>
                    <property name="position_set">True</property>
                    <child>
                      <widget class="GtkScrolledWindow" id="main_pane">
                        <property name="visible">True</property>
                        <property name="can_focus">True</property>
                        <property name="hscrollbar_policy">GTK_POLICY_AUTOMATIC</property>
                        <property name="vscrollbar_policy">GTK_POLICY_AUTOMATIC</property>
                        <child>
                          <widget class="GtkTreeView" id="task_tview">
                            <property name="visible">True</property>
                            <property name="can_focus">True</property>
                            <property name="reorderable">True</property>
                            <property name="rules_hint">True</property>
                            <property name="enable_search">False</property>
                            <property name="search_column">8</property>
                            <property name="rubber_banding">True</property>
                            <property name="enable_tree_lines">True</property>
                            <signal name="button_press_event" handler="on_task_treeview_button_press_event"/>
                            <signal name="key_press_event" handler="on_task_treeview_key_press_event"/>
                            <signal name="row_activated" handler="on_edit_active_task"/>
                            <signal name="cursor_changed" handler="on_task_tview_cursor_changed"/>
                          </widget>
                        </child>
                      </widget>
                      <packing>
                        <property name="resize">True</property>
                        <property name="shrink">True</property>
                      </packing>
                    </child>
                    <child>
                      <widget class="GtkScrolledWindow" id="closed_pane">
                        <property name="height_request">200</property>
                        <property name="can_focus">True</property>
                        <property name="hscrollbar_policy">GTK_POLICY_AUTOMATIC</property>
                        <property name="vscrollbar_policy">GTK_POLICY_AUTOMATIC</property>
                        <child>
                          <widget class="GtkTreeView" id="taskdone_tview">
                            <property name="visible">True</property>
                            <property name="can_focus">True</property>
                            <property name="rules_hint">True</property>
                            <property name="search_column">8</property>
                            <signal name="button_press_event" handler="on_closed_task_treeview_button_press_event"/>
                            <signal name="key_press_event" handler="on_closed_task_treeview_key_press_event"/>
                            <signal name="row_activated" handler="on_edit_done_task"/>
                          </widget>
                        </child>
                      </widget>
                      <packing>
                        <property name="resize">True</property>
                        <property name="shrink">True</property>
                      </packing>
                    </child>
                  </widget>
                  <packing>
                    <property name="position">1</property>
                  </packing>
                </child>
              </widget>
              <packing>
                <property name="resize">True</property>
                <property name="shrink">True</property>
              </packing>
            </child>
          </widget>
          <packing>
            <property name="position">2</property>
          </packing>
        </child>
        <child>
          <widget class="GtkStatusbar" id="statusbar1">
            <property name="visible">True</property>
            <property name="spacing">2</property>
          </widget>
          <packing>
            <property name="expand">False</property>
            <property name="position">3</property>
          </packing>
        </child>
      </widget>
    </child>
  </widget>
  <widget class="GtkDialog" id="confirm_delete">
    <property name="border_width">5</property>
    <property name="title" translatable="yes">Confirm task deletion</property>
    <property name="window_position">GTK_WIN_POS_CENTER_ON_PARENT</property>
    <property name="type_hint">GDK_WINDOW_TYPE_HINT_DIALOG</property>
    <property name="has_separator">False</property>
    <signal name="close" handler="on_delete_cancel"/>
    <child internal-child="vbox">
      <widget class="GtkVBox" id="dialog-vbox1">
        <property name="visible">True</property>
        <property name="spacing">2</property>
        <child>
          <widget class="GtkHBox" id="hbox3">
            <property name="visible">True</property>
            <child>
              <widget class="GtkImage" id="image5">
                <property name="visible">True</property>
                <property name="stock">gtk-dialog-question</property>
                <property name="icon_size">6</property>
              </widget>
              <packing>
                <property name="fill">False</property>
                <property name="padding">16</property>
              </packing>
            </child>
            <child>
              <widget class="GtkLabel" id="label1">
                <property name="visible">True</property>
                <property name="label" translatable="yes">&lt;span weight="bold" size="large"&gt;Are you sure you want delete this task?&lt;/span&gt;

Deleting a task cannot be undone.</property>
                <property name="use_markup">True</property>
                <property name="wrap">True</property>
              </widget>
              <packing>
                <property name="padding">16</property>
                <property name="position">1</property>
              </packing>
            </child>
          </widget>
          <packing>
            <property name="padding">16</property>
            <property name="position">1</property>
          </packing>
        </child>
        <child internal-child="action_area">
          <widget class="GtkHButtonBox" id="dialog-action_area1">
            <property name="visible">True</property>
            <property name="layout_style">GTK_BUTTONBOX_END</property>
            <child>
              <widget class="GtkButton" id="cancel">
                <property name="visible">True</property>
                <property name="can_focus">True</property>
                <property name="receives_default">True</property>
                <property name="response_id">0</property>
                <signal name="released" handler="on_delete_cancel"/>
                <child>
                  <widget class="GtkHBox" id="hbox1">
                    <property name="visible">True</property>
                    <child>
                      <widget class="GtkImage" id="image6">
                        <property name="visible">True</property>
                        <property name="stock">gtk-cancel</property>
                      </widget>
                    </child>
                    <child>
                      <widget class="GtkLabel" id="label2">
                        <property name="visible">True</property>
                        <property name="xalign">0</property>
                        <property name="label" translatable="yes">_Keep selected task</property>
                        <property name="use_underline">True</property>
                      </widget>
                      <packing>
                        <property name="position">1</property>
                      </packing>
                    </child>
                  </widget>
                </child>
              </widget>
              <packing>
                <property name="expand">False</property>
                <property name="fill">False</property>
              </packing>
            </child>
            <child>
              <widget class="GtkButton" id="delete">
                <property name="visible">True</property>
                <property name="can_focus">True</property>
                <property name="receives_default">True</property>
                <property name="response_id">0</property>
                <signal name="activate" handler="on_delete_confirm"/>
                <signal name="released" handler="on_delete_confirm"/>
                <child>
                  <widget class="GtkHBox" id="hbox2">
                    <property name="visible">True</property>
                    <child>
                      <widget class="GtkImage" id="image7">
                        <property name="visible">True</property>
                        <property name="stock">gtk-delete</property>
                      </widget>
                    </child>
                    <child>
                      <widget class="GtkLabel" id="label3">
                        <property name="visible">True</property>
                        <property name="label" translatable="yes">Permanently _remove task</property>
                        <property name="use_underline">True</property>
                      </widget>
                      <packing>
                        <property name="position">1</property>
                      </packing>
                    </child>
                  </widget>
                </child>
              </widget>
              <packing>
                <property name="expand">False</property>
                <property name="fill">False</property>
                <property name="position">1</property>
              </packing>
            </child>
          </widget>
          <packing>
            <property name="expand">False</property>
            <property name="pack_type">GTK_PACK_END</property>
          </packing>
        </child>
      </widget>
    </child>
  </widget>
  <widget class="GtkMenu" id="ProjectContextMenu">
    <property name="visible">True</property>
    <child>
      <widget class="GtkImageMenuItem" id="edit_item">
        <property name="visible">True</property>
        <property name="label">gtk-edit</property>
        <property name="use_underline">True</property>
        <property name="use_stock">True</property>
        <signal name="activate" handler="on_edit_item_activate"/>
      </widget>
    </child>
    <child>
      <widget class="GtkImageMenuItem" id="delete_item">
        <property name="visible">True</property>
        <property name="label">gtk-delete</property>
        <property name="use_underline">True</property>
        <property name="use_stock">True</property>
        <signal name="activate" handler="on_delete_item_activate"/>
      </widget>
    </child>
  </widget>
  <widget class="GtkMenu" id="TagContextMenu">
    <property name="visible">True</property>
    <property name="no_show_all">True</property>
    <child>
      <widget class="GtkImageMenuItem" id="colorchooser">
        <property name="visible">True</property>
        <property name="label">gtk-select-color</property>
        <property name="use_underline">True</property>
        <property name="use_stock">True</property>
        <signal name="activate" handler="on_colorchooser_activate"/>
      </widget>
    </child>
    <child>
      <widget class="GtkCheckMenuItem" id="nonworkviewtag">
        <property name="visible">True</property>
        <property name="label" translatable="yes">Tag is displayed in the workview</property>
        <property name="use_underline">True</property>
        <property name="active">True</property>
        <signal name="toggled" handler="on_nonworkviewtag_toggled"/>
      </widget>
    </child>
  </widget>
  <widget class="GtkColorSelectionDialog" id="ColorChooser">
    <property name="border_width">5</property>
    <property name="title" translatable="yes">Choose a color</property>
    <property name="window_position">GTK_WIN_POS_CENTER_ON_PARENT</property>
    <property name="type_hint">GDK_WINDOW_TYPE_HINT_MENU</property>
    <signal name="response" handler="on_color_response"/>
    <child internal-child="color_selection">
      <widget class="GtkColorSelection" id="colorsel-color_selection1">
        <property name="visible">True</property>
        <property name="border_width">5</property>
        <property name="current_color">#ffffffffffff</property>
        <child>
          <placeholder/>
        </child>
        <child>
          <placeholder/>
        </child>
      </widget>
    </child>
    <child internal-child="help_button">
      <widget class="GtkButton" id="colorsel-help_button1">
        <property name="visible">True</property>
        <property name="can_focus">True</property>
        <property name="can_default">True</property>
        <property name="receives_default">True</property>
        <property name="label">gtk-help</property>
        <property name="use_stock">True</property>
        <property name="response_id">0</property>
      </widget>
    </child>
    <child internal-child="cancel_button">
      <widget class="GtkButton" id="colorsel-cancel_button1">
        <property name="visible">True</property>
        <property name="can_focus">True</property>
        <property name="can_default">True</property>
        <property name="receives_default">True</property>
        <property name="label">gtk-cancel</property>
        <property name="use_stock">True</property>
        <property name="response_id">0</property>
      </widget>
    </child>
    <child internal-child="ok_button">
      <widget class="GtkButton" id="colorsel-ok_button1">
        <property name="visible">True</property>
        <property name="can_focus">True</property>
        <property name="can_default">True</property>
        <property name="has_default">True</property>
        <property name="receives_default">True</property>
        <property name="label">gtk-ok</property>
        <property name="use_stock">True</property>
        <property name="response_id">0</property>
      </widget>
    </child>
  </widget>
  <widget class="GtkAboutDialog" id="aboutdialog1">
    <property name="border_width">5</property>
    <property name="title" translatable="yes">About GTG!</property>
    <property name="resizable">False</property>
    <property name="window_position">GTK_WIN_POS_CENTER_ON_PARENT</property>
    <property name="type_hint">GDK_WINDOW_TYPE_HINT_DIALOG</property>
    <property name="program_name">Getting Things Gnome!</property>
    <property name="copyright" translatable="yes">Copyrights© 2008, 2009 Lionel Dricot, Bertrand Rousseau</property>
    <property name="comments" translatable="yes">
=======

<widget class="GtkWindow" id="MainWindow">
  <property name="title" translatable="yes">Getting Things Gnome!</property>
  <property name="type">GTK_WINDOW_TOPLEVEL</property>
  <property name="window_position">GTK_WIN_POS_NONE</property>
  <property name="modal">False</property>
  <property name="default_width">640</property>
  <property name="default_height">480</property>
  <property name="resizable">True</property>
  <property name="destroy_with_parent">False</property>
  <property name="decorated">True</property>
  <property name="skip_taskbar_hint">False</property>
  <property name="skip_pager_hint">False</property>
  <property name="type_hint">GDK_WINDOW_TYPE_HINT_NORMAL</property>
  <property name="gravity">GDK_GRAVITY_NORTH_WEST</property>
  <property name="focus_on_map">True</property>
  <property name="urgency_hint">False</property>
  <signal name="configure_event" handler="on_move"/>
  <signal name="size_allocate" handler="on_size_allocate"/>
  <signal name="delete_event" handler="on_delete"/>

  <child>
    <widget class="GtkVBox" id="vbox1">
      <property name="visible">True</property>
      <property name="homogeneous">False</property>
      <property name="spacing">0</property>

      <child>
	<widget class="GtkMenuBar" id="browser_menu">
	  <property name="visible">True</property>
	  <property name="pack_direction">GTK_PACK_DIRECTION_LTR</property>
	  <property name="child_pack_direction">GTK_PACK_DIRECTION_LTR</property>

	  <child>
	    <widget class="GtkMenuItem" id="menuitem1">
	      <property name="visible">True</property>
	      <property name="label" translatable="yes">_File</property>
	      <property name="use_underline">True</property>

	      <child>
		<widget class="GtkMenu" id="menuitem1_menu">

		  <child>
		    <widget class="GtkImageMenuItem" id="file_quit">
		      <property name="visible">True</property>
		      <property name="label">gtk-quit</property>
		      <property name="use_stock">True</property>
		      <signal name="activate" handler="gtk_main_quit"/>
		    </widget>
		  </child>
		</widget>
	      </child>
	    </widget>
	  </child>

	  <child>
	    <widget class="GtkMenuItem" id="menu_edit">
	      <property name="label" translatable="yes">_Edit</property>
	      <property name="use_underline">True</property>

	      <child>
		<widget class="GtkMenu" id="menu_edit_menu">

		  <child>
		    <widget class="GtkImageMenuItem" id="edit_undo">
		      <property name="visible">True</property>
		      <property name="label">gtk-undo</property>
		      <property name="use_stock">True</property>
		    </widget>
		  </child>

		  <child>
		    <widget class="GtkImageMenuItem" id="edit_redo">
		      <property name="visible">True</property>
		      <property name="label">gtk-redo</property>
		      <property name="use_stock">True</property>
		    </widget>
		  </child>
		</widget>
	      </child>
	    </widget>
	  </child>

	  <child>
	    <widget class="GtkMenuItem" id="menu_view">
	      <property name="visible">True</property>
	      <property name="label" translatable="yes">_View</property>
	      <property name="use_underline">True</property>

	      <child>
		<widget class="GtkMenu" id="menu_view_menu">

		  <child>
		    <widget class="GtkCheckMenuItem" id="view_workview">
		      <property name="visible">True</property>
		      <property name="label" translatable="yes">_Work View</property>
		      <property name="use_underline">True</property>
		      <property name="active">False</property>
		      <signal name="toggled" handler="on_view_workview_toggled"/>
		    </widget>
		  </child>

		  <child>
		    <widget class="GtkSeparatorMenuItem" id="separator1">
		      <property name="visible">True</property>
		    </widget>
		  </child>

		  <child>
		    <widget class="GtkCheckMenuItem" id="bgcol_enable">
		      <property name="visible">True</property>
		      <property name="label" translatable="yes">_Background Colors</property>
		      <property name="use_underline">True</property>
		      <property name="active">True</property>
		      <signal name="toggled" handler="on_bg_color_toggled"/>
		    </widget>
		  </child>

		  <child>
		    <widget class="GtkSeparatorMenuItem" id="separatormenuitem1">
		      <property name="visible">True</property>
		    </widget>
		  </child>

		  <child>
		    <widget class="GtkCheckMenuItem" id="view_sidebar">
		      <property name="visible">True</property>
		      <property name="label" translatable="yes">_Tags Sidebar</property>
		      <property name="use_underline">True</property>
		      <property name="active">False</property>
		      <signal name="toggled" handler="on_view_sidebar_toggled"/>
		    </widget>
		  </child>

		  <child>
		    <widget class="GtkCheckMenuItem" id="view_closed">
		      <property name="visible">True</property>
		      <property name="label" translatable="yes">_Closed Tasks Pane</property>
		      <property name="use_underline">True</property>
		      <property name="active">False</property>
		      <signal name="toggled" handler="on_view_closed_toggled"/>
		    </widget>
		  </child>

		  <child>
		    <widget class="GtkCheckMenuItem" id="view_toolbar">
		      <property name="visible">True</property>
		      <property name="label" translatable="yes">T_oolbar</property>
		      <property name="use_underline">True</property>
		      <property name="active">False</property>
		      <signal name="toggled" handler="on_view_toolbar_toggled"/>
		    </widget>
		  </child>

		  <child>
		    <widget class="GtkCheckMenuItem" id="view_quickadd">
		      <property name="visible">True</property>
		      <property name="label" translatable="yes">_Quick Add Entry</property>
		      <property name="use_underline">True</property>
		      <property name="active">False</property>
		      <signal name="toggled" handler="on_view_quickadd_toggled"/>
		    </widget>
		  </child>
		</widget>
	      </child>
	    </widget>
	  </child>

	  <child>
	    <widget class="GtkMenuItem" id="bm_task">
	      <property name="visible">True</property>
	      <property name="label" translatable="yes">_Tasks</property>
	      <property name="use_underline">True</property>

	      <child>
		<widget class="GtkMenu" id="bm_task_menu">

		  <child>
		    <widget class="GtkMenuItem" id="new_task_mi">
		      <property name="visible">True</property>
		      <property name="tooltip" translatable="yes">Create a new task</property>
		      <property name="label" translatable="yes">New _Task</property>
		      <property name="use_underline">True</property>
		      <signal name="activate" handler="on_add_task"/>
		    </widget>
		  </child>

		  <child>
		    <widget class="GtkMenuItem" id="new_subtask_mi">
		      <property name="visible">True</property>
		      <property name="label" translatable="yes">New _Subtask</property>
		      <property name="use_underline">True</property>
		      <signal name="activate" handler="on_add_subtask"/>
		    </widget>
		  </child>

		  <child>
		    <widget class="GtkImageMenuItem" id="edit_mi">
		      <property name="visible">True</property>
		      <property name="label">gtk-edit</property>
		      <property name="use_stock">True</property>
		      <signal name="activate" handler="on_edit_active_task"/>
		    </widget>
		  </child>

		  <child>
		    <widget class="GtkSeparatorMenuItem" id="separatormenuitem2">
		      <property name="visible">True</property>
		    </widget>
		  </child>

		  <child>
		    <widget class="GtkMenuItem" id="mark_done_mi">
		      <property name="visible">True</property>
		      <property name="label" translatable="yes">Mark as _Done</property>
		      <property name="use_underline">True</property>
		      <signal name="activate" handler="on_mark_as_done"/>
		    </widget>
		  </child>

		  <child>
		    <widget class="GtkMenuItem" id="task_dismiss">
		      <property name="visible">True</property>
		      <property name="label" translatable="yes">D_ismiss</property>
		      <property name="use_underline">True</property>
		      <signal name="activate" handler="on_dismiss_task"/>
		    </widget>
		  </child>

		  <child>
		    <widget class="GtkImageMenuItem" id="delete_mi">
		      <property name="visible">True</property>
		      <property name="label">gtk-delete</property>
		      <property name="use_stock">True</property>
		      <signal name="activate" handler="on_delete_task"/>
		    </widget>
		  </child>
		</widget>
	      </child>
	    </widget>
	  </child>

	  <child>
	    <widget class="GtkMenuItem" id="menu_plugin">
	      <property name="visible">True</property>
	      <property name="label" translatable="yes">_Plugins</property>
	      <property name="use_underline">True</property>

	      <child>
		<widget class="GtkMenu" id="menu_plugin_menu">

		  <child>
		    <widget class="GtkMenuItem" id="pluginmanager_menu">
		      <property name="visible">True</property>
		      <property name="label" translatable="yes">_Plugin Preferences</property>
		      <property name="use_underline">True</property>
		      <signal name="activate" handler="on_pluginmanager_activate" last_modification_time="Tue, 14 Jul 2009 11:04:01 GMT"/>
		    </widget>
		  </child>
		</widget>
	      </child>
	    </widget>
	  </child>

	  <child>
	    <widget class="GtkMenuItem" id="menuitem4">
	      <property name="visible">True</property>
	      <property name="label" translatable="yes">_Help</property>
	      <property name="use_underline">True</property>

	      <child>
		<widget class="GtkMenu" id="menuitem4_menu">

		  <child>
		    <widget class="GtkImageMenuItem" id="imagemenuitem10">
		      <property name="visible">True</property>
		      <property name="label">gtk-about</property>
		      <property name="use_stock">True</property>
		      <signal name="activate" handler="on_about_clicked"/>
		    </widget>
		  </child>
		</widget>
	      </child>
	    </widget>
	  </child>
	</widget>
	<packing>
	  <property name="padding">0</property>
	  <property name="expand">False</property>
	  <property name="fill">True</property>
	</packing>
      </child>

      <child>
	<widget class="GtkToolbar" id="task_tb">
	  <property name="visible">True</property>
	  <property name="orientation">GTK_ORIENTATION_HORIZONTAL</property>
	  <property name="toolbar_style">GTK_TOOLBAR_BOTH</property>
	  <property name="tooltips">True</property>
	  <property name="show_arrow">True</property>

	  <child>
	    <widget class="GtkToolButton" id="new_task_b">
	      <property name="visible">True</property>
	      <property name="label" translatable="yes">New Task</property>
	      <property name="use_underline">True</property>
	      <property name="visible_horizontal">True</property>
	      <property name="visible_vertical">True</property>
	      <property name="is_important">False</property>
	      <signal name="clicked" handler="on_add_task"/>
	    </widget>
	    <packing>
	      <property name="expand">False</property>
	      <property name="homogeneous">True</property>
	    </packing>
	  </child>

	  <child>
	    <widget class="GtkToolButton" id="new_subtask_b">
	      <property name="label" translatable="yes">New Subtask</property>
	      <property name="use_underline">True</property>
	      <property name="visible_horizontal">True</property>
	      <property name="visible_vertical">True</property>
	      <property name="is_important">False</property>
	      <signal name="clicked" handler="on_add_subtask"/>
	    </widget>
	    <packing>
	      <property name="expand">False</property>
	      <property name="homogeneous">True</property>
	    </packing>
	  </child>

	  <child>
	    <widget class="GtkToolButton" id="new_note_button">
	      <property name="visible">True</property>
	      <property name="label" translatable="yes">New Note</property>
	      <property name="use_underline">True</property>
	      <property name="visible_horizontal">True</property>
	      <property name="visible_vertical">True</property>
	      <property name="is_important">False</property>
	      <signal name="clicked" handler="on_add_note"/>
	    </widget>
	    <packing>
	      <property name="expand">False</property>
	      <property name="homogeneous">True</property>
	    </packing>
	  </child>

	  <child>
	    <widget class="GtkToolButton" id="edit_b">
	      <property name="visible">True</property>
	      <property name="label" translatable="yes">Edit</property>
	      <property name="use_underline">True</property>
	      <property name="stock_id">gtk-edit</property>
	      <property name="visible_horizontal">True</property>
	      <property name="visible_vertical">True</property>
	      <property name="is_important">False</property>
	      <signal name="clicked" handler="on_edit_active_task"/>
	    </widget>
	    <packing>
	      <property name="expand">False</property>
	      <property name="homogeneous">True</property>
	    </packing>
	  </child>

	  <child>
	    <widget class="GtkSeparatorToolItem" id="&lt;separateur&gt;">
	      <property name="draw">True</property>
	      <property name="visible_horizontal">True</property>
	      <property name="visible_vertical">True</property>
	    </widget>
	    <packing>
	      <property name="expand">False</property>
	      <property name="homogeneous">True</property>
	    </packing>
	  </child>

	  <child>
	    <widget class="GtkToolButton" id="Undo">
	      <property name="label" translatable="yes">Undo</property>
	      <property name="use_underline">True</property>
	      <property name="stock_id">gtk-undo</property>
	      <property name="visible_horizontal">True</property>
	      <property name="visible_vertical">True</property>
	      <property name="is_important">False</property>
	    </widget>
	    <packing>
	      <property name="expand">False</property>
	      <property name="homogeneous">True</property>
	    </packing>
	  </child>

	  <child>
	    <widget class="GtkToolButton" id="Redo">
	      <property name="label" translatable="yes">Redo</property>
	      <property name="use_underline">True</property>
	      <property name="stock_id">gtk-redo</property>
	      <property name="visible_horizontal">True</property>
	      <property name="visible_vertical">True</property>
	      <property name="is_important">False</property>
	    </widget>
	    <packing>
	      <property name="expand">False</property>
	      <property name="homogeneous">True</property>
	    </packing>
	  </child>

	  <child>
	    <widget class="GtkSeparatorToolItem" id="toolbutton2">
	      <property name="visible">True</property>
	      <property name="draw">True</property>
	      <property name="visible_horizontal">True</property>
	      <property name="visible_vertical">True</property>
	    </widget>
	    <packing>
	      <property name="expand">False</property>
	      <property name="homogeneous">True</property>
	    </packing>
	  </child>

	  <child>
	    <widget class="GtkToolButton" id="mark_as_done_b">
	      <property name="visible">True</property>
	      <property name="label" translatable="yes">Mark as Done</property>
	      <property name="use_underline">True</property>
	      <property name="visible_horizontal">True</property>
	      <property name="visible_vertical">True</property>
	      <property name="is_important">False</property>
	      <signal name="clicked" handler="on_mark_as_done"/>
	    </widget>
	    <packing>
	      <property name="expand">False</property>
	      <property name="homogeneous">True</property>
	    </packing>
	  </child>

	  <child>
	    <widget class="GtkToolButton" id="dismiss">
	      <property name="visible">True</property>
	      <property name="label" translatable="yes">Dismiss</property>
	      <property name="use_underline">True</property>
	      <property name="visible_horizontal">True</property>
	      <property name="visible_vertical">True</property>
	      <property name="is_important">False</property>
	      <signal name="clicked" handler="on_dismiss_task"/>
	    </widget>
	    <packing>
	      <property name="expand">False</property>
	      <property name="homogeneous">True</property>
	    </packing>
	  </child>

	  <child>
	    <widget class="GtkSeparatorToolItem" id="toolbutton1">
	      <property name="visible">True</property>
	      <property name="draw">True</property>
	      <property name="visible_horizontal">True</property>
	      <property name="visible_vertical">True</property>
	    </widget>
	    <packing>
	      <property name="expand">False</property>
	      <property name="homogeneous">True</property>
	    </packing>
	  </child>

	  <child>
	    <widget class="GtkToggleToolButton" id="note_toggle">
	      <property name="visible">True</property>
	      <property name="label" translatable="yes">View Notes</property>
	      <property name="use_underline">True</property>
	      <property name="stock_id">gtk-file</property>
	      <property name="visible_horizontal">True</property>
	      <property name="visible_vertical">True</property>
	      <property name="is_important">False</property>
	      <property name="active">False</property>
	      <signal name="toggled" handler="on_note_toggled"/>
	    </widget>
	    <packing>
	      <property name="expand">False</property>
	      <property name="homogeneous">True</property>
	    </packing>
	  </child>

	  <child>
	    <widget class="GtkToggleToolButton" id="workview_toggle">
	      <property name="visible">True</property>
	      <property name="label" translatable="yes">Work View</property>
	      <property name="use_underline">True</property>
	      <property name="stock_id">gtk-index</property>
	      <property name="visible_horizontal">True</property>
	      <property name="visible_vertical">True</property>
	      <property name="is_important">False</property>
	      <property name="active">False</property>
	      <signal name="toggled" handler="on_workview_toggled"/>
	    </widget>
	    <packing>
	      <property name="expand">False</property>
	      <property name="homogeneous">True</property>
	    </packing>
	  </child>
	</widget>
	<packing>
	  <property name="padding">0</property>
	  <property name="expand">False</property>
	  <property name="fill">True</property>
	</packing>
      </child>

      <child>
	<widget class="GtkHPaned" id="hpaned1">
	  <property name="visible">True</property>
	  <property name="can_focus">True</property>
	  <property name="position">200</property>

	  <child>
	    <widget class="GtkVBox" id="sidebar">
	      <property name="homogeneous">False</property>
	      <property name="spacing">0</property>

	      <child>
		<widget class="GtkHBox" id="hbox4">
		  <property name="visible">True</property>
		  <property name="homogeneous">False</property>
		  <property name="spacing">0</property>

		  <child>
		    <widget class="GtkImage" id="image8">
		      <property name="visible">True</property>
		      <property name="icon_size">4</property>
		      <property name="icon_name">gtg-tag</property>
		      <property name="xalign">0.5</property>
		      <property name="yalign">0.5</property>
		      <property name="xpad">5</property>
		      <property name="ypad">0</property>
		    </widget>
		    <packing>
		      <property name="padding">0</property>
		      <property name="expand">False</property>
		      <property name="fill">True</property>
		    </packing>
		  </child>

		  <child>
		    <widget class="GtkLabel" id="label4">
		      <property name="visible">True</property>
		      <property name="label" translatable="yes">Tags</property>
		      <property name="use_underline">False</property>
		      <property name="use_markup">False</property>
		      <property name="justify">GTK_JUSTIFY_LEFT</property>
		      <property name="wrap">False</property>
		      <property name="selectable">False</property>
		      <property name="xalign">0</property>
		      <property name="yalign">0.5</property>
		      <property name="xpad">0</property>
		      <property name="ypad">0</property>
		      <property name="ellipsize">PANGO_ELLIPSIZE_NONE</property>
		      <property name="width_chars">-1</property>
		      <property name="single_line_mode">False</property>
		      <property name="angle">0</property>
		    </widget>
		    <packing>
		      <property name="padding">0</property>
		      <property name="expand">True</property>
		      <property name="fill">True</property>
		    </packing>
		  </child>

		  <child>
		    <widget class="GtkButton" id="button-sidebar-close">
		      <property name="visible">True</property>
		      <property name="can_focus">True</property>
		      <property name="relief">GTK_RELIEF_NONE</property>
		      <property name="focus_on_click">True</property>
		      <signal name="clicked" handler="on_view_sidebar_toggled"/>

		      <child>
			<widget class="GtkImage" id="image9">
			  <property name="visible">True</property>
			  <property name="stock">gtk-close</property>
			  <property name="icon_size">1</property>
			  <property name="xalign">0.5</property>
			  <property name="yalign">0.5</property>
			  <property name="xpad">0</property>
			  <property name="ypad">0</property>
			</widget>
		      </child>
		    </widget>
		    <packing>
		      <property name="padding">0</property>
		      <property name="expand">False</property>
		      <property name="fill">True</property>
		    </packing>
		  </child>
		</widget>
		<packing>
		  <property name="padding">0</property>
		  <property name="expand">False</property>
		  <property name="fill">True</property>
		</packing>
	      </child>

	      <child>
		<widget class="GtkScrolledWindow" id="sidebar-scroll">
		  <property name="visible">True</property>
		  <property name="can_focus">True</property>
		  <property name="hscrollbar_policy">GTK_POLICY_NEVER</property>
		  <property name="vscrollbar_policy">GTK_POLICY_AUTOMATIC</property>
		  <property name="shadow_type">GTK_SHADOW_IN</property>
		  <property name="window_placement">GTK_CORNER_TOP_LEFT</property>

		  <child>
		    <widget class="GtkTreeView" id="tag_tview">
		      <property name="visible">True</property>
		      <property name="can_focus">True</property>
		      <property name="headers_visible">True</property>
		      <property name="rules_hint">False</property>
		      <property name="reorderable">False</property>
		      <property name="enable_search">True</property>
		      <property name="fixed_height_mode">False</property>
		      <property name="hover_selection">False</property>
		      <property name="hover_expand">False</property>
		      <signal name="button_press_event" handler="on_tag_treeview_button_press_event"/>
		      <signal name="row_activated" handler="on_select_tag"/>
		      <signal name="cursor_changed" handler="on_select_tag"/>
		    </widget>
		  </child>
		</widget>
		<packing>
		  <property name="padding">0</property>
		  <property name="expand">True</property>
		  <property name="fill">True</property>
		</packing>
	      </child>
	    </widget>
	    <packing>
	      <property name="shrink">True</property>
	      <property name="resize">True</property>
	    </packing>
	  </child>

	  <child>
	    <widget class="GtkVBox" id="vbox2">
	      <property name="visible">True</property>
	      <property name="homogeneous">False</property>
	      <property name="spacing">0</property>

	      <child>
		<widget class="GtkHBox" id="quickadd_pane">
		  <property name="visible">True</property>
		  <property name="homogeneous">False</property>
		  <property name="spacing">0</property>

		  <child>
		    <widget class="GtkEntry" id="quickadd_field">
		      <property name="visible">True</property>
		      <property name="can_default">True</property>
		      <property name="can_focus">True</property>
		      <property name="has_focus">True</property>
		      <property name="editable">True</property>
		      <property name="visibility">True</property>
		      <property name="max_length">0</property>
		      <property name="text" translatable="yes"></property>
		      <property name="has_frame">True</property>
		      <property name="invisible_char">●</property>
		      <property name="activates_default">False</property>
		      <signal name="activate" handler="on_quickadd_field_activate"/>
		    </widget>
		    <packing>
		      <property name="padding">0</property>
		      <property name="expand">True</property>
		      <property name="fill">True</property>
		    </packing>
		  </child>

		  <child>
		    <widget class="GtkButton" id="button1">
		      <property name="visible">True</property>
		      <property name="can_focus">True</property>
		      <property name="label">gtk-add</property>
		      <property name="use_stock">True</property>
		      <property name="relief">GTK_RELIEF_NORMAL</property>
		      <property name="focus_on_click">True</property>
		      <signal name="clicked" handler="on_quickadd_button_activate"/>
		    </widget>
		    <packing>
		      <property name="padding">0</property>
		      <property name="expand">False</property>
		      <property name="fill">False</property>
		    </packing>
		  </child>
		</widget>
		<packing>
		  <property name="padding">2</property>
		  <property name="expand">False</property>
		  <property name="fill">False</property>
		</packing>
	      </child>

	      <child>
		<widget class="GtkVPaned" id="vpaned1">
		  <property name="visible">True</property>
		  <property name="can_focus">True</property>
		  <property name="position">330</property>

		  <child>
		    <widget class="GtkScrolledWindow" id="main_pane">
		      <property name="visible">True</property>
		      <property name="can_focus">True</property>
		      <property name="hscrollbar_policy">GTK_POLICY_AUTOMATIC</property>
		      <property name="vscrollbar_policy">GTK_POLICY_AUTOMATIC</property>
		      <property name="shadow_type">GTK_SHADOW_NONE</property>
		      <property name="window_placement">GTK_CORNER_TOP_LEFT</property>

		      <child>
			<widget class="GtkTreeView" id="task_tview">
			  <property name="visible">True</property>
			  <property name="can_focus">True</property>
			  <property name="headers_visible">True</property>
			  <property name="rules_hint">True</property>
			  <property name="reorderable">True</property>
			  <property name="enable_search">False</property>
			  <property name="fixed_height_mode">False</property>
			  <property name="hover_selection">False</property>
			  <property name="hover_expand">False</property>
			  <signal name="button_press_event" handler="on_task_treeview_button_press_event"/>
			  <signal name="key_press_event" handler="on_task_treeview_key_press_event"/>
			  <signal name="row_activated" handler="on_edit_active_task"/>
			  <signal name="cursor_changed" handler="on_task_tview_cursor_changed"/>
			</widget>
		      </child>
		    </widget>
		    <packing>
		      <property name="shrink">True</property>
		      <property name="resize">True</property>
		    </packing>
		  </child>

		  <child>
		    <widget class="GtkScrolledWindow" id="closed_pane">
		      <property name="height_request">200</property>
		      <property name="can_focus">True</property>
		      <property name="hscrollbar_policy">GTK_POLICY_AUTOMATIC</property>
		      <property name="vscrollbar_policy">GTK_POLICY_AUTOMATIC</property>
		      <property name="shadow_type">GTK_SHADOW_NONE</property>
		      <property name="window_placement">GTK_CORNER_TOP_LEFT</property>

		      <child>
			<widget class="GtkTreeView" id="taskdone_tview">
			  <property name="visible">True</property>
			  <property name="can_focus">True</property>
			  <property name="headers_visible">True</property>
			  <property name="rules_hint">True</property>
			  <property name="reorderable">False</property>
			  <property name="enable_search">True</property>
			  <property name="fixed_height_mode">False</property>
			  <property name="hover_selection">False</property>
			  <property name="hover_expand">False</property>
			  <signal name="button_press_event" handler="on_closed_task_treeview_button_press_event"/>
			  <signal name="key_press_event" handler="on_closed_task_treeview_key_press_event"/>
			  <signal name="row_activated" handler="on_edit_done_task"/>
			</widget>
		      </child>
		    </widget>
		    <packing>
		      <property name="shrink">True</property>
		      <property name="resize">True</property>
		    </packing>
		  </child>
		</widget>
		<packing>
		  <property name="padding">0</property>
		  <property name="expand">True</property>
		  <property name="fill">True</property>
		</packing>
	      </child>
	    </widget>
	    <packing>
	      <property name="shrink">True</property>
	      <property name="resize">True</property>
	    </packing>
	  </child>
	</widget>
	<packing>
	  <property name="padding">0</property>
	  <property name="expand">True</property>
	  <property name="fill">True</property>
	</packing>
      </child>

      <child>
	<widget class="GtkStatusbar" id="statusbar1">
	  <property name="visible">True</property>
	  <property name="has_resize_grip">True</property>
	</widget>
	<packing>
	  <property name="padding">0</property>
	  <property name="expand">False</property>
	  <property name="fill">True</property>
	</packing>
      </child>
    </widget>
  </child>
</widget>

<widget class="GtkDialog" id="confirm_delete">
  <property name="border_width">5</property>
  <property name="title" translatable="yes">Confirm task deletion</property>
  <property name="type">GTK_WINDOW_TOPLEVEL</property>
  <property name="window_position">GTK_WIN_POS_CENTER_ON_PARENT</property>
  <property name="modal">False</property>
  <property name="resizable">True</property>
  <property name="destroy_with_parent">False</property>
  <property name="decorated">True</property>
  <property name="skip_taskbar_hint">False</property>
  <property name="skip_pager_hint">False</property>
  <property name="type_hint">GDK_WINDOW_TYPE_HINT_DIALOG</property>
  <property name="gravity">GDK_GRAVITY_NORTH_WEST</property>
  <property name="focus_on_map">True</property>
  <property name="urgency_hint">False</property>
  <property name="has_separator">False</property>
  <signal name="close" handler="on_delete_cancel"/>

  <child internal-child="vbox">
    <widget class="GtkVBox" id="dialog-vbox1">
      <property name="visible">True</property>
      <property name="homogeneous">False</property>
      <property name="spacing">2</property>

      <child internal-child="action_area">
	<widget class="GtkHButtonBox" id="dialog-action_area1">
	  <property name="visible">True</property>
	  <property name="layout_style">GTK_BUTTONBOX_END</property>

	  <child>
	    <widget class="GtkButton" id="cancel">
	      <property name="visible">True</property>
	      <property name="can_focus">True</property>
	      <property name="relief">GTK_RELIEF_NORMAL</property>
	      <property name="focus_on_click">True</property>
	      <property name="response_id">0</property>
	      <signal name="released" handler="on_delete_cancel"/>

	      <child>
		<widget class="GtkHBox" id="hbox1">
		  <property name="visible">True</property>
		  <property name="homogeneous">False</property>
		  <property name="spacing">0</property>

		  <child>
		    <widget class="GtkImage" id="image6">
		      <property name="visible">True</property>
		      <property name="stock">gtk-cancel</property>
		      <property name="icon_size">4</property>
		      <property name="xalign">0.5</property>
		      <property name="yalign">0.5</property>
		      <property name="xpad">0</property>
		      <property name="ypad">0</property>
		    </widget>
		    <packing>
		      <property name="padding">0</property>
		      <property name="expand">True</property>
		      <property name="fill">True</property>
		    </packing>
		  </child>

		  <child>
		    <widget class="GtkLabel" id="label2">
		      <property name="visible">True</property>
		      <property name="label" translatable="yes">_Keep selected task</property>
		      <property name="use_underline">True</property>
		      <property name="use_markup">False</property>
		      <property name="justify">GTK_JUSTIFY_LEFT</property>
		      <property name="wrap">False</property>
		      <property name="selectable">False</property>
		      <property name="xalign">0</property>
		      <property name="yalign">0.5</property>
		      <property name="xpad">0</property>
		      <property name="ypad">0</property>
		      <property name="ellipsize">PANGO_ELLIPSIZE_NONE</property>
		      <property name="width_chars">-1</property>
		      <property name="single_line_mode">False</property>
		      <property name="angle">0</property>
		    </widget>
		    <packing>
		      <property name="padding">0</property>
		      <property name="expand">True</property>
		      <property name="fill">True</property>
		    </packing>
		  </child>
		</widget>
	      </child>
	    </widget>
	  </child>

	  <child>
	    <widget class="GtkButton" id="delete">
	      <property name="visible">True</property>
	      <property name="can_focus">True</property>
	      <property name="relief">GTK_RELIEF_NORMAL</property>
	      <property name="focus_on_click">True</property>
	      <property name="response_id">0</property>
	      <signal name="activate" handler="on_delete_confirm"/>
	      <signal name="released" handler="on_delete_confirm"/>

	      <child>
		<widget class="GtkHBox" id="hbox2">
		  <property name="visible">True</property>
		  <property name="homogeneous">False</property>
		  <property name="spacing">0</property>

		  <child>
		    <widget class="GtkImage" id="image7">
		      <property name="visible">True</property>
		      <property name="stock">gtk-delete</property>
		      <property name="icon_size">4</property>
		      <property name="xalign">0.5</property>
		      <property name="yalign">0.5</property>
		      <property name="xpad">0</property>
		      <property name="ypad">0</property>
		    </widget>
		    <packing>
		      <property name="padding">0</property>
		      <property name="expand">True</property>
		      <property name="fill">True</property>
		    </packing>
		  </child>

		  <child>
		    <widget class="GtkLabel" id="label3">
		      <property name="visible">True</property>
		      <property name="label" translatable="yes">Permanently _remove task</property>
		      <property name="use_underline">True</property>
		      <property name="use_markup">False</property>
		      <property name="justify">GTK_JUSTIFY_LEFT</property>
		      <property name="wrap">False</property>
		      <property name="selectable">False</property>
		      <property name="xalign">0.5</property>
		      <property name="yalign">0.5</property>
		      <property name="xpad">0</property>
		      <property name="ypad">0</property>
		      <property name="ellipsize">PANGO_ELLIPSIZE_NONE</property>
		      <property name="width_chars">-1</property>
		      <property name="single_line_mode">False</property>
		      <property name="angle">0</property>
		    </widget>
		    <packing>
		      <property name="padding">0</property>
		      <property name="expand">True</property>
		      <property name="fill">True</property>
		    </packing>
		  </child>
		</widget>
	      </child>
	    </widget>
	  </child>
	</widget>
	<packing>
	  <property name="padding">0</property>
	  <property name="expand">False</property>
	  <property name="fill">True</property>
	  <property name="pack_type">GTK_PACK_END</property>
	</packing>
      </child>

      <child>
	<widget class="GtkHBox" id="hbox3">
	  <property name="visible">True</property>
	  <property name="homogeneous">False</property>
	  <property name="spacing">0</property>

	  <child>
	    <widget class="GtkImage" id="image5">
	      <property name="visible">True</property>
	      <property name="stock">gtk-dialog-question</property>
	      <property name="icon_size">6</property>
	      <property name="xalign">0.5</property>
	      <property name="yalign">0.5</property>
	      <property name="xpad">0</property>
	      <property name="ypad">0</property>
	    </widget>
	    <packing>
	      <property name="padding">16</property>
	      <property name="expand">True</property>
	      <property name="fill">False</property>
	    </packing>
	  </child>

	  <child>
	    <widget class="GtkLabel" id="label1">
	      <property name="visible">True</property>
	      <property name="label" translatable="yes">&lt;span weight=&quot;bold&quot; size=&quot;large&quot;&gt;Are you sure you want delete this task?&lt;/span&gt;

Deleting a task cannot be undone.</property>
	      <property name="use_underline">False</property>
	      <property name="use_markup">True</property>
	      <property name="justify">GTK_JUSTIFY_LEFT</property>
	      <property name="wrap">True</property>
	      <property name="selectable">False</property>
	      <property name="xalign">0.5</property>
	      <property name="yalign">0.5</property>
	      <property name="xpad">0</property>
	      <property name="ypad">0</property>
	      <property name="ellipsize">PANGO_ELLIPSIZE_NONE</property>
	      <property name="width_chars">-1</property>
	      <property name="single_line_mode">False</property>
	      <property name="angle">0</property>
	    </widget>
	    <packing>
	      <property name="padding">16</property>
	      <property name="expand">True</property>
	      <property name="fill">True</property>
	    </packing>
	  </child>
	</widget>
	<packing>
	  <property name="padding">16</property>
	  <property name="expand">True</property>
	  <property name="fill">True</property>
	</packing>
      </child>
    </widget>
  </child>
</widget>

<widget class="GtkMenu" id="ProjectContextMenu">
  <property name="visible">True</property>

  <child>
    <widget class="GtkImageMenuItem" id="edit_item">
      <property name="visible">True</property>
      <property name="label">gtk-edit</property>
      <property name="use_stock">True</property>
      <signal name="activate" handler="on_edit_item_activate"/>
    </widget>
  </child>

  <child>
    <widget class="GtkImageMenuItem" id="delete_item">
      <property name="visible">True</property>
      <property name="label">gtk-delete</property>
      <property name="use_stock">True</property>
      <signal name="activate" handler="on_delete_item_activate"/>
    </widget>
  </child>
</widget>

<widget class="GtkMenu" id="TagContextMenu">
  <property name="visible">True</property>

  <child>
    <widget class="GtkImageMenuItem" id="colorchooser">
      <property name="visible">True</property>
      <property name="label">gtk-select-color</property>
      <property name="use_stock">True</property>
      <signal name="activate" handler="on_colorchooser_activate"/>
    </widget>
  </child>

  <child>
    <widget class="GtkCheckMenuItem" id="nonworkviewtag">
      <property name="visible">True</property>
      <property name="label" translatable="yes">Tag is displayed in the workview</property>
      <property name="use_underline">True</property>
      <property name="active">True</property>
      <signal name="toggled" handler="on_nonworkviewtag_toggled"/>
    </widget>
  </child>
</widget>

<widget class="GtkColorSelectionDialog" id="ColorChooser">
  <property name="border_width">5</property>
  <property name="title" translatable="yes">Choose a color</property>
  <property name="type">GTK_WINDOW_TOPLEVEL</property>
  <property name="window_position">GTK_WIN_POS_CENTER_ON_PARENT</property>
  <property name="modal">False</property>
  <property name="resizable">False</property>
  <property name="destroy_with_parent">False</property>
  <property name="decorated">True</property>
  <property name="skip_taskbar_hint">False</property>
  <property name="skip_pager_hint">False</property>
  <property name="type_hint">GDK_WINDOW_TYPE_HINT_MENU</property>
  <property name="gravity">GDK_GRAVITY_NORTH_WEST</property>
  <property name="focus_on_map">True</property>
  <property name="urgency_hint">False</property>
  <signal name="response" handler="on_color_response"/>

  <child internal-child="cancel_button">
    <widget class="GtkButton" id="colorsel-cancel_button1">
      <property name="visible">True</property>
      <property name="can_default">True</property>
      <property name="can_focus">True</property>
      <property name="label">gtk-cancel</property>
      <property name="use_stock">True</property>
      <property name="relief">GTK_RELIEF_NORMAL</property>
      <property name="focus_on_click">True</property>
    </widget>
  </child>

  <child internal-child="ok_button">
    <widget class="GtkButton" id="colorsel-ok_button1">
      <property name="visible">True</property>
      <property name="can_default">True</property>
      <property name="has_default">True</property>
      <property name="can_focus">True</property>
      <property name="label">gtk-ok</property>
      <property name="use_stock">True</property>
      <property name="relief">GTK_RELIEF_NORMAL</property>
      <property name="focus_on_click">True</property>
    </widget>
  </child>

  <child internal-child="help_button">
    <widget class="GtkButton" id="colorsel-help_button1">
      <property name="visible">True</property>
      <property name="can_default">True</property>
      <property name="can_focus">True</property>
      <property name="label">gtk-help</property>
      <property name="use_stock">True</property>
      <property name="relief">GTK_RELIEF_NORMAL</property>
      <property name="focus_on_click">True</property>
    </widget>
  </child>

  <child internal-child="color_selection">
    <widget class="GtkColorSelection" id="colorsel-color_selection1">
      <property name="border_width">5</property>
      <property name="visible">True</property>
      <property name="has_opacity_control">False</property>
      <property name="has_palette">False</property>

      <child>
	<placeholder/>
      </child>

      <child>
	<placeholder/>
      </child>
    </widget>
    <packing>
      <property name="padding">0</property>
      <property name="expand">True</property>
      <property name="fill">True</property>
    </packing>
  </child>
</widget>

<widget class="GtkAboutDialog" id="aboutdialog1">
  <property name="border_width">5</property>
  <property name="destroy_with_parent">False</property>
  <property name="name" translatable="yes">Application Name</property>
  <property name="copyright" translatable="yes">Copyrights© 2008, 2009 Lionel Dricot, Bertrand Rousseau</property>
  <property name="comments" translatable="yes">
>>>>>>> d1a92857
Getting Things Gnome! is an organizer for the GNOME desktop environment.</property>
  <property name="license" translatable="yes">Getting Things Gnome! is free software; you can redistribute it and/or modify it under the terms of the GNU General Public License as published by the Free Software Foundation; either version 3 of the License, or (at your option) any later version.

Getting Things Gnome! is distributed in the hope that it will be useful, but WITHOUT ANY WARRANTY; without even the implied warranty of MERCHANTABILITY or FITNESS FOR A PARTICULAR PURPOSE.  See the GNU General Public License for more details.

You should have received a copy of the GNU General Public License along with Getting Things Gnome!; if not, write to the Free Software Foundation, Inc., 51 Franklin Street, Fifth Floor, Boston, MA 02110-1301, USA.</property>
  <property name="wrap_license">True</property>
  <property name="website_label" translatable="yes">GTG website</property>
  <property name="authors">Lionel Dricot (ploum@ploum.net),
Bertrand Rousseau (bertrand.rousseau@gmail.com)</property>
<<<<<<< HEAD
    <property name="logo_icon_name">gtg</property>
    <property name="wrap_license">True</property>
    <signal name="response" handler="on_about_close"/>
    <child internal-child="vbox">
      <widget class="GtkVBox" id="dialog-vbox2">
        <property name="visible">True</property>
        <property name="spacing">2</property>
        <child internal-child="action_area">
          <widget class="GtkHButtonBox" id="dialog-action_area2">
            <property name="visible">True</property>
            <property name="layout_style">GTK_BUTTONBOX_END</property>
          </widget>
          <packing>
            <property name="expand">False</property>
            <property name="pack_type">GTK_PACK_END</property>
          </packing>
        </child>
      </widget>
    </child>
  </widget>
  <widget class="GtkMenu" id="TaskContextMenu">
    <property name="visible">True</property>
    <child>
      <widget class="GtkImageMenuItem" id="tcm_add_subtask">
        <property name="visible">True</property>
        <property name="label">Add a subtask</property>
        <signal name="activate" handler="on_add_subtask"/>
        <child internal-child="image">
          <widget class="GtkImage" id="menu-item-image5">
            <property name="visible">True</property>
            <property name="pixel_size">16</property>
            <property name="icon_name">gtg-task-new</property>
          </widget>
        </child>
      </widget>
    </child>
    <child>
      <widget class="GtkImageMenuItem" id="tcm_edit">
        <property name="visible">True</property>
        <property name="label">gtk-edit</property>
        <property name="use_underline">True</property>
        <property name="use_stock">True</property>
        <signal name="activate" handler="on_edit_active_task"/>
      </widget>
    </child>
    <child>
      <widget class="GtkSeparatorMenuItem" id="separatormenuitem3">
        <property name="visible">True</property>
      </widget>
    </child>
    <child>
      <widget class="GtkImageMenuItem" id="tcm_mark_as_done">
        <property name="visible">True</property>
        <property name="label">Mark as _Done</property>
        <property name="use_underline">True</property>
        <signal name="activate" handler="on_mark_as_done"/>
        <child internal-child="image">
          <widget class="GtkImage" id="menu-item-image6">
            <property name="visible">True</property>
            <property name="pixel_size">16</property>
            <property name="icon_name">gtg-task-done</property>
          </widget>
        </child>
      </widget>
    </child>
    <child>
      <widget class="GtkImageMenuItem" id="tcm_dismiss">
        <property name="visible">True</property>
        <property name="label">D_ismiss</property>
        <property name="use_underline">True</property>
        <signal name="activate" handler="on_dismiss_task"/>
        <child internal-child="image">
          <widget class="GtkImage" id="menu-item-image7">
            <property name="visible">True</property>
            <property name="pixel_size">16</property>
            <property name="icon_name">gtg-task-dismiss</property>
          </widget>
        </child>
      </widget>
    </child>
    <child>
      <widget class="GtkImageMenuItem" id="tcm_delete">
        <property name="visible">True</property>
        <property name="label">gtk-delete</property>
        <property name="use_underline">True</property>
        <property name="use_stock">True</property>
        <signal name="activate" handler="on_delete_task"/>
      </widget>
    </child>
  </widget>
  <widget class="GtkMenu" id="ClosedTaskContextMenu">
    <property name="visible">True</property>
    <child>
      <widget class="GtkImageMenuItem" id="ctcm_edit">
        <property name="visible">True</property>
        <property name="label">gtk-edit</property>
        <property name="use_underline">True</property>
        <property name="use_stock">True</property>
        <signal name="activate" handler="on_edit_done_task"/>
      </widget>
    </child>
    <child>
      <widget class="GtkSeparatorMenuItem" id="separatormenuitem4">
        <property name="visible">True</property>
      </widget>
    </child>
    <child>
      <widget class="GtkImageMenuItem" id="ctcm_mark_as_not_done">
        <property name="visible">True</property>
        <property name="label" translatable="yes">Mark as Not Done</property>
        <signal name="activate" handler="on_mark_as_done"/>
        <child internal-child="image">
          <widget class="GtkImage" id="menu-item-image8">
            <property name="visible">True</property>
            <property name="pixel_size">16</property>
            <property name="icon_name">gtg-task-undone</property>
          </widget>
        </child>
      </widget>
    </child>
    <child>
      <widget class="GtkImageMenuItem" id="ctcm_undismiss">
        <property name="visible">True</property>
        <property name="label" translatable="yes">Und_ismiss</property>
        <property name="use_underline">True</property>
        <signal name="activate" handler="on_dismiss_task"/>
        <child internal-child="image">
          <widget class="GtkImage" id="menu-item-image9">
            <property name="visible">True</property>
            <property name="pixel_size">16</property>
            <property name="icon_name">gtg-task-undismiss</property>
          </widget>
        </child>
      </widget>
    </child>
    <child>
      <widget class="GtkImageMenuItem" id="ctcm_delete">
        <property name="visible">True</property>
        <property name="label">gtk-delete</property>
        <property name="use_underline">True</property>
        <property name="use_stock">True</property>
        <signal name="activate" handler="on_delete_task"/>
      </widget>
    </child>
  </widget>
=======
  <property name="translator_credits" translatable="yes" comments="TRANSLATORS: Replace this string with your names, one name per line.">translator-credits</property>
  <signal name="response" handler="on_about_close"/>

  <child internal-child="vbox">
    <widget class="GtkVBox" id="dialog-vbox2">
      <property name="visible">True</property>
      <property name="homogeneous">False</property>
      <property name="spacing">2</property>

      <child internal-child="action_area">
	<widget class="GtkHButtonBox" id="dialog-action_area2">
	  <property name="visible">True</property>
	  <property name="layout_style">GTK_BUTTONBOX_END</property>
	</widget>
	<packing>
	  <property name="padding">0</property>
	  <property name="expand">False</property>
	  <property name="fill">True</property>
	  <property name="pack_type">GTK_PACK_END</property>
	</packing>
      </child>
    </widget>
  </child>
</widget>

<widget class="GtkMenu" id="TaskContextMenu">
  <property name="visible">True</property>

  <child>
    <widget class="GtkImageMenuItem" id="tcm_add_subtask">
      <property name="visible">True</property>
      <property name="label">Add a subtask</property>
      <property name="use_underline">True</property>
      <signal name="activate" handler="on_add_subtask"/>

      <child internal-child="image">
	<widget class="GtkImage" id="menu-item-image5">
	  <property name="visible">True</property>
	  <property name="icon_name">gtg-task-new</property>
	  <property name="pixel_size">16</property>
	  <property name="xalign">0.5</property>
	  <property name="yalign">0.5</property>
	  <property name="xpad">0</property>
	  <property name="ypad">0</property>
	</widget>
      </child>
    </widget>
  </child>

  <child>
    <widget class="GtkImageMenuItem" id="tcm_edit">
      <property name="visible">True</property>
      <property name="label">gtk-edit</property>
      <property name="use_stock">True</property>
      <signal name="activate" handler="on_edit_active_task"/>
    </widget>
  </child>

  <child>
    <widget class="GtkSeparatorMenuItem" id="separatormenuitem3">
      <property name="visible">True</property>
    </widget>
  </child>

  <child>
    <widget class="GtkImageMenuItem" id="tcm_mark_as_done">
      <property name="visible">True</property>
      <property name="label">Mark as _Done</property>
      <property name="use_underline">True</property>
      <signal name="activate" handler="on_mark_as_done"/>

      <child internal-child="image">
	<widget class="GtkImage" id="menu-item-image6">
	  <property name="visible">True</property>
	  <property name="icon_name">gtg-task-done</property>
	  <property name="pixel_size">16</property>
	  <property name="xalign">0.5</property>
	  <property name="yalign">0.5</property>
	  <property name="xpad">0</property>
	  <property name="ypad">0</property>
	</widget>
      </child>
    </widget>
  </child>

  <child>
    <widget class="GtkImageMenuItem" id="tcm_dismiss">
      <property name="visible">True</property>
      <property name="label">D_ismiss</property>
      <property name="use_underline">True</property>
      <signal name="activate" handler="on_dismiss_task"/>

      <child internal-child="image">
	<widget class="GtkImage" id="menu-item-image7">
	  <property name="visible">True</property>
	  <property name="icon_name">gtg-task-dismiss</property>
	  <property name="pixel_size">16</property>
	  <property name="xalign">0.5</property>
	  <property name="yalign">0.5</property>
	  <property name="xpad">0</property>
	  <property name="ypad">0</property>
	</widget>
      </child>
    </widget>
  </child>

  <child>
    <widget class="GtkImageMenuItem" id="tcm_delete">
      <property name="visible">True</property>
      <property name="label">gtk-delete</property>
      <property name="use_stock">True</property>
      <signal name="activate" handler="on_delete_task"/>
    </widget>
  </child>
</widget>

<widget class="GtkMenu" id="ClosedTaskContextMenu">
  <property name="visible">True</property>

  <child>
    <widget class="GtkImageMenuItem" id="ctcm_edit">
      <property name="visible">True</property>
      <property name="label">gtk-edit</property>
      <property name="use_stock">True</property>
      <signal name="activate" handler="on_edit_done_task"/>
    </widget>
  </child>

  <child>
    <widget class="GtkSeparatorMenuItem" id="separatormenuitem4">
      <property name="visible">True</property>
    </widget>
  </child>

  <child>
    <widget class="GtkImageMenuItem" id="ctcm_mark_as_not_done">
      <property name="visible">True</property>
      <property name="label" translatable="yes">Mark as Not Done</property>
      <property name="use_underline">True</property>
      <signal name="activate" handler="on_mark_as_done"/>

      <child internal-child="image">
	<widget class="GtkImage" id="menu-item-image8">
	  <property name="visible">True</property>
	  <property name="icon_name">gtg-task-undone</property>
	  <property name="pixel_size">16</property>
	  <property name="xalign">0.5</property>
	  <property name="yalign">0.5</property>
	  <property name="xpad">0</property>
	  <property name="ypad">0</property>
	</widget>
      </child>
    </widget>
  </child>

  <child>
    <widget class="GtkImageMenuItem" id="ctcm_undismiss">
      <property name="visible">True</property>
      <property name="label" translatable="yes">Und_ismiss</property>
      <property name="use_underline">True</property>
      <signal name="activate" handler="on_dismiss_task"/>

      <child internal-child="image">
	<widget class="GtkImage" id="menu-item-image9">
	  <property name="visible">True</property>
	  <property name="icon_name">gtg-task-undismiss</property>
	  <property name="pixel_size">16</property>
	  <property name="xalign">0.5</property>
	  <property name="yalign">0.5</property>
	  <property name="xpad">0</property>
	  <property name="ypad">0</property>
	</widget>
      </child>
    </widget>
  </child>

  <child>
    <widget class="GtkImageMenuItem" id="ctcm_delete">
      <property name="visible">True</property>
      <property name="label">gtk-delete</property>
      <property name="use_stock">True</property>
      <signal name="activate" handler="on_delete_task"/>
    </widget>
  </child>
</widget>

>>>>>>> d1a92857
</glade-interface><|MERGE_RESOLUTION|>--- conflicted
+++ resolved
@@ -2,840 +2,6 @@
 <!DOCTYPE glade-interface SYSTEM "http://glade.gnome.org/glade-2.0.dtd">
 
 <glade-interface>
-<<<<<<< HEAD
-  <widget class="GtkWindow" id="MainWindow">
-    <property name="title" translatable="yes">Getting Things Gnome!</property>
-    <property name="default_width">640</property>
-    <property name="default_height">480</property>
-    <signal name="configure_event" handler="on_move"/>
-    <signal name="size_allocate" handler="on_size_allocate"/>
-    <signal name="delete_event" handler="on_delete"/>
-    <child>
-      <widget class="GtkVBox" id="vbox1">
-        <property name="visible">True</property>
-        <child>
-          <widget class="GtkMenuBar" id="browser_menu">
-            <property name="visible">True</property>
-            <child>
-              <widget class="GtkMenuItem" id="menuitem1">
-                <property name="visible">True</property>
-                <property name="label" translatable="yes">_File</property>
-                <property name="use_underline">True</property>
-                <child>
-                  <widget class="GtkMenu" id="menu1">
-                    <property name="visible">True</property>
-                    <child>
-                      <widget class="GtkImageMenuItem" id="file_quit">
-                        <property name="visible">True</property>
-                        <property name="label">gtk-quit</property>
-                        <property name="use_underline">True</property>
-                        <property name="use_stock">True</property>
-                        <signal name="activate" handler="gtk_main_quit"/>
-                      </widget>
-                    </child>
-                  </widget>
-                </child>
-              </widget>
-            </child>
-            <child>
-              <widget class="GtkMenuItem" id="menu_edit">
-                <property name="label" translatable="yes">_Edit</property>
-                <property name="use_underline">True</property>
-                <child>
-                  <widget class="GtkMenu" id="menu2">
-                    <property name="visible">True</property>
-                    <child>
-                      <widget class="GtkImageMenuItem" id="edit_undo">
-                        <property name="visible">True</property>
-                        <property name="label">gtk-undo</property>
-                        <property name="use_underline">True</property>
-                        <property name="use_stock">True</property>
-                      </widget>
-                    </child>
-                    <child>
-                      <widget class="GtkImageMenuItem" id="edit_redo">
-                        <property name="visible">True</property>
-                        <property name="label">gtk-redo</property>
-                        <property name="use_underline">True</property>
-                        <property name="use_stock">True</property>
-                      </widget>
-                    </child>
-                  </widget>
-                </child>
-              </widget>
-            </child>
-            <child>
-              <widget class="GtkMenuItem" id="menu_view">
-                <property name="visible">True</property>
-                <property name="label" translatable="yes">_View</property>
-                <property name="use_underline">True</property>
-                <child>
-                  <widget class="GtkMenu" id="menu5">
-                    <property name="visible">True</property>
-                    <child>
-                      <widget class="GtkCheckMenuItem" id="view_workview">
-                        <property name="visible">True</property>
-                        <property name="label" translatable="yes">_Work View</property>
-                        <property name="use_underline">True</property>
-                        <signal name="toggled" handler="on_view_workview_toggled"/>
-                      </widget>
-                    </child>
-                    <child>
-                      <widget class="GtkSeparatorMenuItem" id="separator1">
-                        <property name="visible">True</property>
-                      </widget>
-                    </child>
-                    <child>
-                      <widget class="GtkCheckMenuItem" id="bgcol_enable">
-                        <property name="visible">True</property>
-                        <property name="label" translatable="yes">_Background Colors</property>
-                        <property name="use_underline">True</property>
-                        <property name="active">True</property>
-                        <signal name="toggled" handler="on_bg_color_toggled"/>
-                      </widget>
-                    </child>
-                    <child>
-                      <widget class="GtkSeparatorMenuItem" id="separatormenuitem1">
-                        <property name="visible">True</property>
-                      </widget>
-                    </child>
-                    <child>
-                      <widget class="GtkCheckMenuItem" id="view_sidebar">
-                        <property name="visible">True</property>
-                        <property name="label" translatable="yes">_Tags Sidebar</property>
-                        <property name="use_underline">True</property>
-                        <signal name="toggled" handler="on_view_sidebar_toggled"/>
-                      </widget>
-                    </child>
-                    <child>
-                      <widget class="GtkCheckMenuItem" id="view_closed">
-                        <property name="visible">True</property>
-                        <property name="label" translatable="yes">_Closed Tasks Pane</property>
-                        <property name="use_underline">True</property>
-                        <signal name="toggled" handler="on_view_closed_toggled"/>
-                      </widget>
-                    </child>
-                    <child><widget class="GtkCheckMenuItem" id="view_toolbar">
-                        <property name="visible">True</property>
-                        <property name="label" translatable="yes">T_oolbar</property>
-                        <property name="use_underline">True</property>
-                        <signal name="toggled" handler="on_view_toolbar_toggled" />
-                      </widget></child>
-                    <child>
-                      <widget class="GtkCheckMenuItem" id="view_quickadd">
-                        <property name="visible">True</property>
-                        <property name="label" translatable="yes">_Quick Add Entry</property>
-                        <property name="use_underline">True</property>
-                        <signal name="toggled" handler="on_view_quickadd_toggled"/>
-                      </widget>
-                    </child></widget>
-                </child>
-              </widget>
-            </child>
-            <child>
-              <widget class="GtkMenuItem" id="bm_task">
-                <property name="visible">True</property>
-                <property name="label" translatable="yes">_Tasks</property>
-                <property name="use_underline">True</property>
-                <child>
-                  <widget class="GtkMenu" id="menu4">
-                    <property name="visible">True</property>
-                    <child>
-                      <widget class="GtkImageMenuItem" id="new_task_mi">
-                        <property name="visible">True</property>
-                        <property name="tooltip" translatable="yes">Create a new task</property>
-                        <property name="label" translatable="yes">New _Task</property>
-                        <property name="use_underline">True</property>
-                        <signal name="activate" handler="on_add_task"/>
-                        <child internal-child="image">
-                          <widget class="GtkImage" id="image1">
-                            <property name="visible">True</property>
-                            <property name="pixel_size">16</property>
-                            <property name="icon_name">gtg-task-new</property>
-                          </widget>
-                        </child>
-                      </widget>
-                    </child>
-                    <child>
-                      <widget class="GtkImageMenuItem" id="new_subtask_mi">
-                        <property name="visible">True</property>
-                        <property name="label" translatable="yes">New _Subtask</property>
-                        <property name="use_underline">True</property>
-                        <signal name="activate" handler="on_add_subtask"/>
-                        <child internal-child="image">
-                          <widget class="GtkImage" id="image2">
-                            <property name="visible">True</property>
-                            <property name="pixel_size">16</property>
-                            <property name="icon_name">gtg-task-new</property>
-                          </widget>
-                        </child>
-                      </widget>
-                    </child>
-                    <child>
-                      <widget class="GtkImageMenuItem" id="edit_mi">
-                        <property name="visible">True</property>
-                        <property name="label">gtk-edit</property>
-                        <property name="use_underline">True</property>
-                        <property name="use_stock">True</property>
-                        <signal name="activate" handler="on_edit_active_task"/>
-                      </widget>
-                    </child>
-                    <child>
-                      <widget class="GtkSeparatorMenuItem" id="separatormenuitem2">
-                        <property name="visible">True</property>
-                      </widget>
-                    </child>
-                    <child>
-                      <widget class="GtkImageMenuItem" id="mark_done_mi">
-                        <property name="visible">True</property>
-                        <property name="label" translatable="yes">Mark as _Done</property>
-                        <property name="use_underline">True</property>
-                        <signal name="activate" handler="on_mark_as_done"/>
-                        <child internal-child="image">
-                          <widget class="GtkImage" id="image3">
-                            <property name="visible">True</property>
-                            <property name="pixel_size">16</property>
-                            <property name="icon_name">gtg-task-done</property>
-                          </widget>
-                        </child>
-                      </widget>
-                    </child>
-                    <child>
-                      <widget class="GtkImageMenuItem" id="task_dismiss">
-                        <property name="visible">True</property>
-                        <property name="label" translatable="yes">D_ismiss</property>
-                        <property name="use_underline">True</property>
-                        <signal name="activate" handler="on_dismiss_task"/>
-                        <child internal-child="image">
-                          <widget class="GtkImage" id="image4">
-                            <property name="visible">True</property>
-                            <property name="pixel_size">16</property>
-                            <property name="icon_name">gtg-task-dismiss</property>
-                          </widget>
-                        </child>
-                      </widget>
-                    </child>
-                    <child>
-                      <widget class="GtkImageMenuItem" id="delete_mi">
-                        <property name="visible">True</property>
-                        <property name="label">gtk-delete</property>
-                        <property name="use_underline">True</property>
-                        <property name="use_stock">True</property>
-                        <signal name="activate" handler="on_delete_task"/>
-                      </widget>
-                    </child>
-                  </widget>
-                </child>
-              </widget>
-            </child>
-            <child>
-              <widget class="GtkMenuItem" id="menuitem4">
-                <property name="visible">True</property>
-                <property name="label" translatable="yes">_Help</property>
-                <property name="use_underline">True</property>
-                <child>
-                  <widget class="GtkMenu" id="menu3">
-                    <property name="visible">True</property>
-                    <child>
-                      <widget class="GtkImageMenuItem" id="imagemenuitem10">
-                        <property name="visible">True</property>
-                        <property name="label">gtk-about</property>
-                        <property name="use_underline">True</property>
-                        <property name="use_stock">True</property>
-                        <signal name="activate" handler="on_about_clicked"/>
-                      </widget>
-                    </child>
-                  </widget>
-                </child>
-              </widget>
-            </child>
-          </widget>
-          <packing>
-            <property name="expand">False</property>
-          </packing>
-        </child>
-        <child>
-          <widget class="GtkToolbar" id="task_tb">
-            <property name="visible">True</property>
-            <child>
-              <widget class="GtkToolButton" id="new_task_b">
-                <property name="visible">True</property>
-                <property name="label" translatable="yes">New Task</property>
-                <property name="icon_name">gtg-task-new</property>
-                <signal name="clicked" handler="on_add_task"/>
-              </widget>
-              <packing>
-                <property name="homogeneous">True</property>
-              </packing>
-            </child>
-            <child>
-              <widget class="GtkToolButton" id="new_subtask_b">
-                <property name="label" translatable="yes">New Subtask</property>
-                <property name="icon_name">gtg-task-new</property>
-                <signal name="clicked" handler="on_add_subtask"/>
-              </widget>
-              <packing>
-                <property name="homogeneous">True</property>
-              </packing>
-            </child>
-            <child>
-              <widget class="GtkToolButton" id="new_note_button">
-                <property name="visible">True</property>
-                <property name="label" translatable="yes">New Note</property>
-                <property name="icon_name">gtg-note-new</property>
-                <signal name="clicked" handler="on_add_note"/>
-              </widget>
-              <packing>
-                <property name="homogeneous">True</property>
-              </packing>
-            </child>
-            <child>
-              <widget class="GtkToolButton" id="edit_b">
-                <property name="visible">True</property>
-                <property name="label" translatable="yes">Edit</property>
-                <property name="stock_id">gtk-edit</property>
-                <signal name="clicked" handler="on_edit_active_task"/>
-              </widget>
-              <packing>
-                <property name="homogeneous">True</property>
-              </packing>
-            </child>
-            <child>
-              <widget class="GtkSeparatorToolItem" id="&lt;separateur&gt;">
-              </widget>
-              <packing>
-                <property name="homogeneous">True</property>
-              </packing>
-            </child>
-            <child>
-              <widget class="GtkToolButton" id="Undo">
-                <property name="label" translatable="yes">Undo</property>
-                <property name="stock_id">gtk-undo</property>
-              </widget>
-              <packing>
-                <property name="homogeneous">True</property>
-              </packing>
-            </child>
-            <child>
-              <widget class="GtkToolButton" id="Redo">
-                <property name="label" translatable="yes">Redo</property>
-                <property name="stock_id">gtk-redo</property>
-              </widget>
-              <packing>
-                <property name="homogeneous">True</property>
-              </packing>
-            </child>
-            <child>
-              <widget class="GtkSeparatorToolItem" id="toolbutton2">
-                <property name="visible">True</property>
-              </widget>
-              <packing>
-                <property name="homogeneous">True</property>
-              </packing>
-            </child>
-            <child>
-              <widget class="GtkToolButton" id="mark_as_done_b">
-                <property name="visible">True</property>
-                <property name="label" translatable="yes">Mark as Done</property>
-                <property name="icon_name">gtg-task-done</property>
-                <signal name="clicked" handler="on_mark_as_done"/>
-              </widget>
-              <packing>
-                <property name="homogeneous">True</property>
-              </packing>
-            </child>
-            <child>
-              <widget class="GtkToolButton" id="dismiss">
-                <property name="visible">True</property>
-                <property name="label" translatable="yes">Dismiss</property>
-                <property name="icon_name">gtg-task-dismiss</property>
-                <signal name="clicked" handler="on_dismiss_task"/>
-              </widget>
-              <packing>
-                <property name="homogeneous">True</property>
-              </packing>
-            </child>
-            <child>
-              <widget class="GtkSeparatorToolItem" id="toolbutton1">
-                <property name="visible">True</property>
-              </widget>
-              <packing>
-                <property name="homogeneous">True</property>
-              </packing>
-            </child>
-            <child>
-              <widget class="GtkToggleToolButton" id="note_toggle">
-                <property name="visible">True</property>
-                <property name="label" translatable="yes">View Notes</property>
-                <property name="stock_id">gtk-file</property>
-                <signal name="toggled" handler="on_note_toggled"/>
-              </widget>
-              <packing>
-                <property name="homogeneous">True</property>
-              </packing>
-            </child>
-            <child>
-              <widget class="GtkToggleToolButton" id="workview_toggle">
-                <property name="visible">True</property>
-                <property name="label" translatable="yes">Work View</property>
-                <property name="stock_id">gtk-index</property>
-                <signal name="toggled" handler="on_workview_toggled"/>
-              </widget>
-              <packing>
-                <property name="homogeneous">True</property>
-              </packing>
-            </child>
-          </widget>
-          <packing>
-            <property name="expand">False</property>
-            <property name="position">1</property>
-          </packing>
-        </child>
-        <child>
-          <widget class="GtkHPaned" id="hpaned1">
-            <property name="visible">True</property>
-            <property name="can_focus">True</property>
-            <property name="position">200</property>
-            <property name="position_set">True</property>
-            <child>
-              <widget class="GtkVBox" id="sidebar">
-                <child>
-                  <widget class="GtkHBox" id="hbox4">
-                    <property name="visible">True</property>
-                    <child>
-                      <widget class="GtkImage" id="image8">
-                        <property name="visible">True</property>
-                        <property name="xpad">5</property>
-                        <property name="icon_name">gtg-tag</property>
-                      </widget>
-                      <packing>
-                        <property name="expand">False</property>
-                      </packing>
-                    </child>
-                    <child>
-                      <widget class="GtkLabel" id="label4">
-                        <property name="visible">True</property>
-                        <property name="xalign">0</property>
-                        <property name="label" translatable="yes">Tags</property>
-                      </widget>
-                      <packing>
-                        <property name="position">1</property>
-                      </packing>
-                    </child>
-                    <child>
-                      <widget class="GtkButton" id="button-sidebar-close">
-                        <property name="visible">True</property>
-                        <property name="can_focus">True</property>
-                        <property name="receives_default">True</property>
-                        <property name="relief">GTK_RELIEF_NONE</property>
-                        <property name="response_id">0</property>
-                        <signal name="clicked" handler="on_view_sidebar_toggled"/>
-                        <child>
-                          <widget class="GtkImage" id="image9">
-                            <property name="visible">True</property>
-                            <property name="stock">gtk-close</property>
-                            <property name="icon_size">1</property>
-                          </widget>
-                        </child>
-                      </widget>
-                      <packing>
-                        <property name="expand">False</property>
-                        <property name="position">2</property>
-                      </packing>
-                    </child>
-                  </widget>
-                  <packing>
-                    <property name="expand">False</property>
-                  </packing>
-                </child>
-                <child>
-                  <widget class="GtkScrolledWindow" id="sidebar-scroll">
-                    <property name="visible">True</property>
-                    <property name="can_focus">True</property>
-                    <property name="hscrollbar_policy">GTK_POLICY_NEVER</property>
-                    <property name="vscrollbar_policy">GTK_POLICY_AUTOMATIC</property>
-                    <property name="shadow_type">GTK_SHADOW_IN</property>
-                    <child>
-                      <widget class="GtkTreeView" id="tag_tview">
-                        <property name="visible">True</property>
-                        <property name="can_focus">True</property>
-                        <signal name="button_press_event" handler="on_tag_treeview_button_press_event"/>
-                        <signal name="row_activated" handler="on_select_tag"/>
-                        <signal name="cursor_changed" handler="on_select_tag"/>
-                      </widget>
-                    </child>
-                  </widget>
-                  <packing>
-                    <property name="position">1</property>
-                  </packing>
-                </child>
-              </widget>
-              <packing>
-                <property name="resize">True</property>
-                <property name="shrink">True</property>
-              </packing>
-            </child>
-            <child>
-              <widget class="GtkVBox" id="vbox2">
-                <property name="visible">True</property>
-                <child>
-                  <widget class="GtkHBox" id="quickadd_pane">
-                    <property name="visible">True</property>
-                    <child>
-                      <widget class="GtkEntry" id="quickadd_field">
-                        <property name="visible">True</property>
-                        <property name="can_focus">True</property>
-                        <property name="has_focus">True</property>
-                        <property name="is_focus">True</property>
-                        <property name="can_default">True</property>
-                        <signal name="activate" handler="on_quickadd_field_activate"/>
-                      </widget>
-                    </child>
-                    <child>
-                      <widget class="GtkButton" id="button1">
-                        <property name="visible">True</property>
-                        <property name="can_focus">True</property>
-                        <property name="receives_default">True</property>
-                        <property name="label">gtk-add</property>
-                        <property name="use_stock">True</property>
-                        <property name="response_id">0</property>
-                        <signal name="clicked" handler="on_quickadd_button_activate"/>
-                      </widget>
-                      <packing>
-                        <property name="expand">False</property>
-                        <property name="fill">False</property>
-                        <property name="position">1</property>
-                      </packing>
-                    </child>
-                  </widget>
-                  <packing>
-                    <property name="expand">False</property>
-                    <property name="fill">False</property>
-                    <property name="padding">2</property>
-                  </packing>
-                </child>
-                <child>
-                  <widget class="GtkVPaned" id="vpaned1">
-                    <property name="visible">True</property>
-                    <property name="can_focus">True</property>
-                    <property name="position">330</property>
-                    <property name="position_set">True</property>
-                    <child>
-                      <widget class="GtkScrolledWindow" id="main_pane">
-                        <property name="visible">True</property>
-                        <property name="can_focus">True</property>
-                        <property name="hscrollbar_policy">GTK_POLICY_AUTOMATIC</property>
-                        <property name="vscrollbar_policy">GTK_POLICY_AUTOMATIC</property>
-                        <child>
-                          <widget class="GtkTreeView" id="task_tview">
-                            <property name="visible">True</property>
-                            <property name="can_focus">True</property>
-                            <property name="reorderable">True</property>
-                            <property name="rules_hint">True</property>
-                            <property name="enable_search">False</property>
-                            <property name="search_column">8</property>
-                            <property name="rubber_banding">True</property>
-                            <property name="enable_tree_lines">True</property>
-                            <signal name="button_press_event" handler="on_task_treeview_button_press_event"/>
-                            <signal name="key_press_event" handler="on_task_treeview_key_press_event"/>
-                            <signal name="row_activated" handler="on_edit_active_task"/>
-                            <signal name="cursor_changed" handler="on_task_tview_cursor_changed"/>
-                          </widget>
-                        </child>
-                      </widget>
-                      <packing>
-                        <property name="resize">True</property>
-                        <property name="shrink">True</property>
-                      </packing>
-                    </child>
-                    <child>
-                      <widget class="GtkScrolledWindow" id="closed_pane">
-                        <property name="height_request">200</property>
-                        <property name="can_focus">True</property>
-                        <property name="hscrollbar_policy">GTK_POLICY_AUTOMATIC</property>
-                        <property name="vscrollbar_policy">GTK_POLICY_AUTOMATIC</property>
-                        <child>
-                          <widget class="GtkTreeView" id="taskdone_tview">
-                            <property name="visible">True</property>
-                            <property name="can_focus">True</property>
-                            <property name="rules_hint">True</property>
-                            <property name="search_column">8</property>
-                            <signal name="button_press_event" handler="on_closed_task_treeview_button_press_event"/>
-                            <signal name="key_press_event" handler="on_closed_task_treeview_key_press_event"/>
-                            <signal name="row_activated" handler="on_edit_done_task"/>
-                          </widget>
-                        </child>
-                      </widget>
-                      <packing>
-                        <property name="resize">True</property>
-                        <property name="shrink">True</property>
-                      </packing>
-                    </child>
-                  </widget>
-                  <packing>
-                    <property name="position">1</property>
-                  </packing>
-                </child>
-              </widget>
-              <packing>
-                <property name="resize">True</property>
-                <property name="shrink">True</property>
-              </packing>
-            </child>
-          </widget>
-          <packing>
-            <property name="position">2</property>
-          </packing>
-        </child>
-        <child>
-          <widget class="GtkStatusbar" id="statusbar1">
-            <property name="visible">True</property>
-            <property name="spacing">2</property>
-          </widget>
-          <packing>
-            <property name="expand">False</property>
-            <property name="position">3</property>
-          </packing>
-        </child>
-      </widget>
-    </child>
-  </widget>
-  <widget class="GtkDialog" id="confirm_delete">
-    <property name="border_width">5</property>
-    <property name="title" translatable="yes">Confirm task deletion</property>
-    <property name="window_position">GTK_WIN_POS_CENTER_ON_PARENT</property>
-    <property name="type_hint">GDK_WINDOW_TYPE_HINT_DIALOG</property>
-    <property name="has_separator">False</property>
-    <signal name="close" handler="on_delete_cancel"/>
-    <child internal-child="vbox">
-      <widget class="GtkVBox" id="dialog-vbox1">
-        <property name="visible">True</property>
-        <property name="spacing">2</property>
-        <child>
-          <widget class="GtkHBox" id="hbox3">
-            <property name="visible">True</property>
-            <child>
-              <widget class="GtkImage" id="image5">
-                <property name="visible">True</property>
-                <property name="stock">gtk-dialog-question</property>
-                <property name="icon_size">6</property>
-              </widget>
-              <packing>
-                <property name="fill">False</property>
-                <property name="padding">16</property>
-              </packing>
-            </child>
-            <child>
-              <widget class="GtkLabel" id="label1">
-                <property name="visible">True</property>
-                <property name="label" translatable="yes">&lt;span weight="bold" size="large"&gt;Are you sure you want delete this task?&lt;/span&gt;
-
-Deleting a task cannot be undone.</property>
-                <property name="use_markup">True</property>
-                <property name="wrap">True</property>
-              </widget>
-              <packing>
-                <property name="padding">16</property>
-                <property name="position">1</property>
-              </packing>
-            </child>
-          </widget>
-          <packing>
-            <property name="padding">16</property>
-            <property name="position">1</property>
-          </packing>
-        </child>
-        <child internal-child="action_area">
-          <widget class="GtkHButtonBox" id="dialog-action_area1">
-            <property name="visible">True</property>
-            <property name="layout_style">GTK_BUTTONBOX_END</property>
-            <child>
-              <widget class="GtkButton" id="cancel">
-                <property name="visible">True</property>
-                <property name="can_focus">True</property>
-                <property name="receives_default">True</property>
-                <property name="response_id">0</property>
-                <signal name="released" handler="on_delete_cancel"/>
-                <child>
-                  <widget class="GtkHBox" id="hbox1">
-                    <property name="visible">True</property>
-                    <child>
-                      <widget class="GtkImage" id="image6">
-                        <property name="visible">True</property>
-                        <property name="stock">gtk-cancel</property>
-                      </widget>
-                    </child>
-                    <child>
-                      <widget class="GtkLabel" id="label2">
-                        <property name="visible">True</property>
-                        <property name="xalign">0</property>
-                        <property name="label" translatable="yes">_Keep selected task</property>
-                        <property name="use_underline">True</property>
-                      </widget>
-                      <packing>
-                        <property name="position">1</property>
-                      </packing>
-                    </child>
-                  </widget>
-                </child>
-              </widget>
-              <packing>
-                <property name="expand">False</property>
-                <property name="fill">False</property>
-              </packing>
-            </child>
-            <child>
-              <widget class="GtkButton" id="delete">
-                <property name="visible">True</property>
-                <property name="can_focus">True</property>
-                <property name="receives_default">True</property>
-                <property name="response_id">0</property>
-                <signal name="activate" handler="on_delete_confirm"/>
-                <signal name="released" handler="on_delete_confirm"/>
-                <child>
-                  <widget class="GtkHBox" id="hbox2">
-                    <property name="visible">True</property>
-                    <child>
-                      <widget class="GtkImage" id="image7">
-                        <property name="visible">True</property>
-                        <property name="stock">gtk-delete</property>
-                      </widget>
-                    </child>
-                    <child>
-                      <widget class="GtkLabel" id="label3">
-                        <property name="visible">True</property>
-                        <property name="label" translatable="yes">Permanently _remove task</property>
-                        <property name="use_underline">True</property>
-                      </widget>
-                      <packing>
-                        <property name="position">1</property>
-                      </packing>
-                    </child>
-                  </widget>
-                </child>
-              </widget>
-              <packing>
-                <property name="expand">False</property>
-                <property name="fill">False</property>
-                <property name="position">1</property>
-              </packing>
-            </child>
-          </widget>
-          <packing>
-            <property name="expand">False</property>
-            <property name="pack_type">GTK_PACK_END</property>
-          </packing>
-        </child>
-      </widget>
-    </child>
-  </widget>
-  <widget class="GtkMenu" id="ProjectContextMenu">
-    <property name="visible">True</property>
-    <child>
-      <widget class="GtkImageMenuItem" id="edit_item">
-        <property name="visible">True</property>
-        <property name="label">gtk-edit</property>
-        <property name="use_underline">True</property>
-        <property name="use_stock">True</property>
-        <signal name="activate" handler="on_edit_item_activate"/>
-      </widget>
-    </child>
-    <child>
-      <widget class="GtkImageMenuItem" id="delete_item">
-        <property name="visible">True</property>
-        <property name="label">gtk-delete</property>
-        <property name="use_underline">True</property>
-        <property name="use_stock">True</property>
-        <signal name="activate" handler="on_delete_item_activate"/>
-      </widget>
-    </child>
-  </widget>
-  <widget class="GtkMenu" id="TagContextMenu">
-    <property name="visible">True</property>
-    <property name="no_show_all">True</property>
-    <child>
-      <widget class="GtkImageMenuItem" id="colorchooser">
-        <property name="visible">True</property>
-        <property name="label">gtk-select-color</property>
-        <property name="use_underline">True</property>
-        <property name="use_stock">True</property>
-        <signal name="activate" handler="on_colorchooser_activate"/>
-      </widget>
-    </child>
-    <child>
-      <widget class="GtkCheckMenuItem" id="nonworkviewtag">
-        <property name="visible">True</property>
-        <property name="label" translatable="yes">Tag is displayed in the workview</property>
-        <property name="use_underline">True</property>
-        <property name="active">True</property>
-        <signal name="toggled" handler="on_nonworkviewtag_toggled"/>
-      </widget>
-    </child>
-  </widget>
-  <widget class="GtkColorSelectionDialog" id="ColorChooser">
-    <property name="border_width">5</property>
-    <property name="title" translatable="yes">Choose a color</property>
-    <property name="window_position">GTK_WIN_POS_CENTER_ON_PARENT</property>
-    <property name="type_hint">GDK_WINDOW_TYPE_HINT_MENU</property>
-    <signal name="response" handler="on_color_response"/>
-    <child internal-child="color_selection">
-      <widget class="GtkColorSelection" id="colorsel-color_selection1">
-        <property name="visible">True</property>
-        <property name="border_width">5</property>
-        <property name="current_color">#ffffffffffff</property>
-        <child>
-          <placeholder/>
-        </child>
-        <child>
-          <placeholder/>
-        </child>
-      </widget>
-    </child>
-    <child internal-child="help_button">
-      <widget class="GtkButton" id="colorsel-help_button1">
-        <property name="visible">True</property>
-        <property name="can_focus">True</property>
-        <property name="can_default">True</property>
-        <property name="receives_default">True</property>
-        <property name="label">gtk-help</property>
-        <property name="use_stock">True</property>
-        <property name="response_id">0</property>
-      </widget>
-    </child>
-    <child internal-child="cancel_button">
-      <widget class="GtkButton" id="colorsel-cancel_button1">
-        <property name="visible">True</property>
-        <property name="can_focus">True</property>
-        <property name="can_default">True</property>
-        <property name="receives_default">True</property>
-        <property name="label">gtk-cancel</property>
-        <property name="use_stock">True</property>
-        <property name="response_id">0</property>
-      </widget>
-    </child>
-    <child internal-child="ok_button">
-      <widget class="GtkButton" id="colorsel-ok_button1">
-        <property name="visible">True</property>
-        <property name="can_focus">True</property>
-        <property name="can_default">True</property>
-        <property name="has_default">True</property>
-        <property name="receives_default">True</property>
-        <property name="label">gtk-ok</property>
-        <property name="use_stock">True</property>
-        <property name="response_id">0</property>
-      </widget>
-    </child>
-  </widget>
-  <widget class="GtkAboutDialog" id="aboutdialog1">
-    <property name="border_width">5</property>
-    <property name="title" translatable="yes">About GTG!</property>
-    <property name="resizable">False</property>
-    <property name="window_position">GTK_WIN_POS_CENTER_ON_PARENT</property>
-    <property name="type_hint">GDK_WINDOW_TYPE_HINT_DIALOG</property>
-    <property name="program_name">Getting Things Gnome!</property>
-    <property name="copyright" translatable="yes">Copyrights© 2008, 2009 Lionel Dricot, Bertrand Rousseau</property>
-    <property name="comments" translatable="yes">
-=======
 
 <widget class="GtkWindow" id="MainWindow">
   <property name="title" translatable="yes">Getting Things Gnome!</property>
@@ -1092,7 +258,7 @@
 		      <property name="visible">True</property>
 		      <property name="label" translatable="yes">_Plugin Preferences</property>
 		      <property name="use_underline">True</property>
-		      <signal name="activate" handler="on_pluginmanager_activate" last_modification_time="Tue, 14 Jul 2009 11:04:01 GMT"/>
+		      <signal name="activate" handler="on_pluginmanager_activate" last_modification_time="Wed, 29 Jul 2009 14:36:59 GMT"/>
 		    </widget>
 		  </child>
 		</widget>
@@ -1988,7 +1154,6 @@
   <property name="name" translatable="yes">Application Name</property>
   <property name="copyright" translatable="yes">Copyrights© 2008, 2009 Lionel Dricot, Bertrand Rousseau</property>
   <property name="comments" translatable="yes">
->>>>>>> d1a92857
 Getting Things Gnome! is an organizer for the GNOME desktop environment.</property>
   <property name="license" translatable="yes">Getting Things Gnome! is free software; you can redistribute it and/or modify it under the terms of the GNU General Public License as published by the Free Software Foundation; either version 3 of the License, or (at your option) any later version.
 
@@ -1999,153 +1164,6 @@
   <property name="website_label" translatable="yes">GTG website</property>
   <property name="authors">Lionel Dricot (ploum@ploum.net),
 Bertrand Rousseau (bertrand.rousseau@gmail.com)</property>
-<<<<<<< HEAD
-    <property name="logo_icon_name">gtg</property>
-    <property name="wrap_license">True</property>
-    <signal name="response" handler="on_about_close"/>
-    <child internal-child="vbox">
-      <widget class="GtkVBox" id="dialog-vbox2">
-        <property name="visible">True</property>
-        <property name="spacing">2</property>
-        <child internal-child="action_area">
-          <widget class="GtkHButtonBox" id="dialog-action_area2">
-            <property name="visible">True</property>
-            <property name="layout_style">GTK_BUTTONBOX_END</property>
-          </widget>
-          <packing>
-            <property name="expand">False</property>
-            <property name="pack_type">GTK_PACK_END</property>
-          </packing>
-        </child>
-      </widget>
-    </child>
-  </widget>
-  <widget class="GtkMenu" id="TaskContextMenu">
-    <property name="visible">True</property>
-    <child>
-      <widget class="GtkImageMenuItem" id="tcm_add_subtask">
-        <property name="visible">True</property>
-        <property name="label">Add a subtask</property>
-        <signal name="activate" handler="on_add_subtask"/>
-        <child internal-child="image">
-          <widget class="GtkImage" id="menu-item-image5">
-            <property name="visible">True</property>
-            <property name="pixel_size">16</property>
-            <property name="icon_name">gtg-task-new</property>
-          </widget>
-        </child>
-      </widget>
-    </child>
-    <child>
-      <widget class="GtkImageMenuItem" id="tcm_edit">
-        <property name="visible">True</property>
-        <property name="label">gtk-edit</property>
-        <property name="use_underline">True</property>
-        <property name="use_stock">True</property>
-        <signal name="activate" handler="on_edit_active_task"/>
-      </widget>
-    </child>
-    <child>
-      <widget class="GtkSeparatorMenuItem" id="separatormenuitem3">
-        <property name="visible">True</property>
-      </widget>
-    </child>
-    <child>
-      <widget class="GtkImageMenuItem" id="tcm_mark_as_done">
-        <property name="visible">True</property>
-        <property name="label">Mark as _Done</property>
-        <property name="use_underline">True</property>
-        <signal name="activate" handler="on_mark_as_done"/>
-        <child internal-child="image">
-          <widget class="GtkImage" id="menu-item-image6">
-            <property name="visible">True</property>
-            <property name="pixel_size">16</property>
-            <property name="icon_name">gtg-task-done</property>
-          </widget>
-        </child>
-      </widget>
-    </child>
-    <child>
-      <widget class="GtkImageMenuItem" id="tcm_dismiss">
-        <property name="visible">True</property>
-        <property name="label">D_ismiss</property>
-        <property name="use_underline">True</property>
-        <signal name="activate" handler="on_dismiss_task"/>
-        <child internal-child="image">
-          <widget class="GtkImage" id="menu-item-image7">
-            <property name="visible">True</property>
-            <property name="pixel_size">16</property>
-            <property name="icon_name">gtg-task-dismiss</property>
-          </widget>
-        </child>
-      </widget>
-    </child>
-    <child>
-      <widget class="GtkImageMenuItem" id="tcm_delete">
-        <property name="visible">True</property>
-        <property name="label">gtk-delete</property>
-        <property name="use_underline">True</property>
-        <property name="use_stock">True</property>
-        <signal name="activate" handler="on_delete_task"/>
-      </widget>
-    </child>
-  </widget>
-  <widget class="GtkMenu" id="ClosedTaskContextMenu">
-    <property name="visible">True</property>
-    <child>
-      <widget class="GtkImageMenuItem" id="ctcm_edit">
-        <property name="visible">True</property>
-        <property name="label">gtk-edit</property>
-        <property name="use_underline">True</property>
-        <property name="use_stock">True</property>
-        <signal name="activate" handler="on_edit_done_task"/>
-      </widget>
-    </child>
-    <child>
-      <widget class="GtkSeparatorMenuItem" id="separatormenuitem4">
-        <property name="visible">True</property>
-      </widget>
-    </child>
-    <child>
-      <widget class="GtkImageMenuItem" id="ctcm_mark_as_not_done">
-        <property name="visible">True</property>
-        <property name="label" translatable="yes">Mark as Not Done</property>
-        <signal name="activate" handler="on_mark_as_done"/>
-        <child internal-child="image">
-          <widget class="GtkImage" id="menu-item-image8">
-            <property name="visible">True</property>
-            <property name="pixel_size">16</property>
-            <property name="icon_name">gtg-task-undone</property>
-          </widget>
-        </child>
-      </widget>
-    </child>
-    <child>
-      <widget class="GtkImageMenuItem" id="ctcm_undismiss">
-        <property name="visible">True</property>
-        <property name="label" translatable="yes">Und_ismiss</property>
-        <property name="use_underline">True</property>
-        <signal name="activate" handler="on_dismiss_task"/>
-        <child internal-child="image">
-          <widget class="GtkImage" id="menu-item-image9">
-            <property name="visible">True</property>
-            <property name="pixel_size">16</property>
-            <property name="icon_name">gtg-task-undismiss</property>
-          </widget>
-        </child>
-      </widget>
-    </child>
-    <child>
-      <widget class="GtkImageMenuItem" id="ctcm_delete">
-        <property name="visible">True</property>
-        <property name="label">gtk-delete</property>
-        <property name="use_underline">True</property>
-        <property name="use_stock">True</property>
-        <signal name="activate" handler="on_delete_task"/>
-      </widget>
-    </child>
-  </widget>
-=======
   <property name="translator_credits" translatable="yes" comments="TRANSLATORS: Replace this string with your names, one name per line.">translator-credits</property>
   <signal name="response" handler="on_about_close"/>
 
@@ -2332,5 +1350,4 @@
   </child>
 </widget>
 
->>>>>>> d1a92857
 </glade-interface>