# -*- coding: utf-8 -*-
# Copyright (c) 2009 - Paulo Cabido <paulo.cabido@gmail.com>
#
# This program is free software: you can redistribute it and/or modify it under
# the terms of the GNU General Public License as published by the Free Software
# Foundation, either version 3 of the License, or (at your option) any later
# version.
#
# This program is distributed in the hope that it will be useful, but WITHOUT
# ANY WARRANTY; without even the implied warranty of MERCHANTABILITY or FITNESS
# FOR A PARTICULAR PURPOSE. See the GNU General Public License for more
# details.
#
# You should have received a copy of the GNU General Public License along with
# this program.  If not, see <http://www.gnu.org/licenses/>.

from gi.repository import Gtk
import os

import Geoclue

import cluttergtk
from gi.repository import Clutter
import champlain

from GTG.plugins.geolocalized_tasks.marker import MarkerLayer

# Attention!!! FIXME
# FIXME During porting GTG into GTK3/PyGObject was geolocalized.glade converted to GtkBuilder format together with other glade XMLs.
# FIXME Since this plugin is broken, I am not going to replace galde mentions to GtkBuilder, it's your job ;)
#FIXME get rid of GtkTable in .ui and replace it by GtkGrid


class geolocalizedTasks:

    def __init__(self):
        self.geoclue = Geoclue.DiscoverLocation()
        self.geoclue.connect(self.location_changed)

        self.plugin_path = os.path.dirname(os.path.abspath(__file__))
        self.glade_file = os.path.join(self.plugin_path, "geolocalized.ui")

        # the preference menu for the plugin
        self.menu_item = Gtk.MenuItem("Geolocalized-tasks Preferences")

        self.PROXIMITY_FACTOR = 5  # 5 km
        self.LOCATION_DETERMINATION_METHOD = []
            # "network", "gps", "cellphone"

        for provider in self.geoclue.get_available_providers():
            status = self.geoclue.provider_status(provider['object'])
            if provider['name'].lower() == "hostip":
                if status in ["available", "acquiring"]:
                    self.LOCATION_DETERMINATION_METHOD.append("network")
            elif provider['name'].lower() in ["gpsd", "gypsy"]:
                if status in ["available", "acquiring"]:
                    self.LOCATION_DETERMINATION_METHOD.append("gps")
            elif provider['name'].lower() == "gsmloc":
                if status in ["available", "acquiring"]:
                    self.LOCATION_DETERMINATION_METHOD.append("cellphone")

        self.location_filter = []
        self.task_separator = Gtk.SeparatorToolItem()

    def activate(self, plugin_api):
        self.plugin_api = plugin_api

        # toolbar button for the new Location view
        # create the pixbuf with the icon and it's size.
        # 24,24 is the TaskEditor's toolbar icon size
        image_assign_location_path = os.path.join(self.plugin_path,
<<<<<<< HEAD
                                    "icons/hicolor/16x16/assign-location.png")
        pixbug_assign_location = GdkPixbuf.Pixbuf.new_from_file_at_size(
                                    image_assign_location_path, 16, 16)
=======
                                                  "icons/hicolor/16x16/assign\
                                                  -location.png")
        pixbug_assign_location = gtk.gdk.pixbuf_new_from_file_at_size(
            image_assign_location_path, 16, 16)
>>>>>>> d21da10d

        image_assign_location = Gtk.Image()
        image_assign_location.set_from_pixbuf(pixbug_assign_location)
        image_assign_location.show()

        # the menu intem for the tag context
        self.context_item = Gtk.ImageMenuItem("Assign a location to this tag")
        self.context_item.set_image(image_assign_location)
        # TODO: add a short cut to the menu

        self.context_item.connect('activate',
                                  self.on_contextmenu_tag_location, plugin_api)
        plugin_api.add_menu_tagpopup(self.context_item)

        # get the user settings from the config file
        self.config = plugin_api.get_config()
        if "geolocalized-tasks" in self.config.has_key:
            if "proximity_factor" in self.config["geolocalized-tasks"]:
                value = self.config["geolocalized-tasks"]["proximity_factor"]
                self.PROXIMITY_FACTOR = value

            if "location_determination_method" in\
                    self.config["geolocalized-tasks"]:
                self.LOCATION_DETERMINATION_METHOD =\
                    self.config["geolocalized-tasks"]["location_determination\
                                                                     _method"]

        providers = self.geoclue.get_available_providers()
        provider_name_list = []

        for provider in providers:
            provider_name_list.append(provider['name'].lower())

        # verify the location determination method
        for method in self.LOCATION_DETERMINATION_METHOD:
            if method == "network":
                if "hostip" in provider_name_list:
                    for provider in providers:
                        if provider['name'].lower() == "hostip":
                            status = self.geoclue.provider_status(
                                provider['object'])
                            if status in ["error", "unavailable"]:
                                if "network" in\
                                        self.LOCATION_DETERMINATION_METHOD:
                                    self.LOCATION_DETERMINATION_METHOD.remove(
                                        "network")
                                    break
                else:
                    self.LOCATION_DETERMINATION_METHOD.remove("network")
            elif method == "gps":
                if "gpsd" in provider_name_list or\
                        "gypsy" in provider_name_list:
                    for provider in providers:
                        if provider['name'].lower() in ["gpsd", "gypsy"]:
                            status = self.geoclue.provider_status(
                                provider['object'])
                            if status in ["error", "unavailable"]:
                                if "gps" in self.LOCATION_DETERMINATION_METHOD:
                                    self.LOCATION_DETERMINATION_METHOD.remove(
                                        "gps")
                                    break
                else:
                    self.LOCATION_DETERMINATION_METHOD.remove("gps")
            elif method == "cellphone":
                if "gsmloc" in provider_name_list:
                    for provider in providers:
                        if provider['name'].lower() == "gsmloc":
                            status = self.geoclue.provider_status(
                                provider['object'])
                            if status in ["error", "unavailable"]:
                                if "cellphone" in\
                                        self.LOCATION_DETERMINATION_METHOD:
                                    self.LOCATION_DETERMINATION_METHOD.remove(
                                        "cellphone")
                                    break
                else:
                    self.LOCATION_DETERMINATION_METHOD.remove("cellphone")

        try:
            if len(self.LOCATION_DETERMINATION_METHOD) == 1 and\
                    "network" in self.LOCATION_DETERMINATION_METHOD:
                self.geoclue.init()
            elif len(self.LOCATION_DETERMINATION_METHOD) == 1 and\
                    "cellphone" in self.LOCATION_DETERMINATION_METHOD:
                self.geoclue.init(resource=(1 << 1))
            elif len(self.LOCATION_DETERMINATION_METHOD) == 1 and\
                    "gps" in self.LOCATION_DETERMINATION_METHOD:
                self.geoclue.init(resource=(1 << 2))
            else:
                self.geoclue.init(resource=((1 << 10) - 1))
        except Exception:
            self.geoclue.init(resource=0)

        self.location = self.geoclue.get_location_info()

        # registers the filter callback method
        plugin_api.register_filter_cb(self.task_location_filter)

    def deactivate(self, plugin_api):
        try:
            if self.context_item:
                plugin_api.remove_menu_tagpopup(self.context_item)
        except:
            pass

        try:
            if self.config:
                self.config["geolocalized-tasks"] = {
                    "proximity_factor": self.PROXIMITY_FACTOR,
                    "location_determination_method":
                    self.LOCATION_DETERMINATION_METHOD,
                }
        except:
            pass

        # remove the filters
        for tid in self.location_filter:
            plugin_api.remove_task_from_filter(tid)

        # unregister the filter callback
        plugin_api.unregister_filter_cb(self.task_location_filter)

        # remove the toolbar buttons
        plugin_api.remove_task_toolbar_item(self.task_separator)
        plugin_api.remove_task_toolbar_item(self.btn_set_location)

    def onTaskOpened(self, plugin_api):
        image_geolocalization_path = os.path.join(self.plugin_path,
<<<<<<< HEAD
                           "icons/hicolor/24x24/geolocalization.png")
        pixbuf_geolocalization = GdkPixbuf.Pixbuf.new_from_file_at_size(
                            image_geolocalization_path, 24, 24)
=======
                                                  "icons/hicolor/24x24/\
                                                  geolocalization.png")
        pixbuf_geolocalization = gtk.gdk.pixbuf_new_from_file_at_size(
            image_geolocalization_path, 24, 24)
>>>>>>> d21da10d

        # create the image and associate the pixbuf
        icon_geolocalization = Gtk.Image()
        icon_geolocalization.set_from_pixbuf(pixbuf_geolocalization)
        icon_geolocalization.show()

        # toolbar button for the location_view
        btn_location_view = Gtk.ToggleToolButton()
        btn_location_view.set_icon_widget(icon_geolocalization)
        btn_location_view.set_label("Location View")

        self.task_separator = plugin_api.add_task_toolbar_item(
<<<<<<< HEAD
                            Gtk.SeparatorToolItem())
=======
            gtk.SeparatorToolItem())
>>>>>>> d21da10d

        btn_set_location = Gtk.ToolButton()
        btn_set_location.set_icon_widget(icon_geolocalization)
        btn_set_location.set_label("Set/View location")
        btn_set_location.connect('clicked', self.set_task_location, plugin_api)
        self.btn_set_location = plugin_api.add_task_toolbar_item(
            btn_set_location)

    def is_configurable(self):
        return True

    def configure_dialog(self, manager_dialog):
        self.on_geolocalized_preferences()

    def location_changed(self):
        # TODO: This should refresh the task ang tag list
        # update the location
        self.location = self.geoclue.get_location_info()
        # reset the filters
        self.location_filter = []

    def task_location_filter(self, tid):
        """filters by location only one task"""
        has_location = False
        task = self.plugin_api.get_task(tid)
        if task.get_status() == "Active":
            if task.is_workable():
                tags = task.get_tags()

                # check if it has the location set
                for tag in tags:
                    if "location" in tag.get_all_attributes():
                        has_location = True

                if has_location:
                    # do the actual filter
                    for tag in tags:
                            if tag.get_attribute("location"):
                                position = eval(tag.get_attribute("location"))
                                if not self.geoclue.compare_position(
                                        position[0], position[1],
                                        float(self.PROXIMITY_FACTOR)):
                                    self.plugin_api.add_task_to_filter(tid)
                                    if tid not in self.location_filter:
                                        self.location_filter.append(tid)
                                    return False
        return True

    #=== GEOLOCALIZED PREFERENCES=============================================
    def on_geolocalized_preferences(self):
        wTree = Gtk.glade.XML(self.glade_file, "Preferences")
        dialog = wTree.get_widget("Preferences")
        dialog.connect("response", self.preferences_close)

        check_network = wTree.get_widget("check_network")
        check_cellphone = wTree.get_widget("check_cellphone")
        check_gps = wTree.get_widget("check_gps")

        providers = self.geoclue.get_available_providers()
        provider_name_list = []

        for provider in providers:
            provider_name_list.append(provider['name'].lower())

        if "hostip" not in provider_name_list:
            check_network.set_active(False)
            check_network.set_sensitive(False)
        else:
            if "network" in self.LOCATION_DETERMINATION_METHOD:
                for provider in providers:
                    status = self.geoclue.provider_status(provider['object'])
                    if provider['name'].lower() == "hostip":
                        if status in ["available", "acquiring"]:
                            check_network.set_active(True)
                            break
                        else:
                            check_network.set_active(False)
                            check_network.set_sensitive(False)
                            break
            else:
                for provider in providers:
                    status = self.geoclue.provider_status(provider['object'])
                    if provider['name'].lower() == "hostip" and\
                            status in ["error", "unavailable"]:
                        check_network.set_active(False)
                        check_network.set_sensitive(False)
                        break

        if "gsmloc" not in provider_name_list:
            check_cellphone.set_active(False)
            check_cellphone.set_sensitive(False)
        else:
            if "cellphone" in self.LOCATION_DETERMINATION_METHOD:
                for provider in providers:
                    status = self.geoclue.provider_status(provider['object'])
                    if provider['name'].lower() == "gsmloc":
                        if status in ["available", "acquiring"]:
                            check_cellphone.set_active(True)
                        else:
                            check_cellphone.set_active(False)
                            check_cellphone.set_sensitive(False)
                        break
            else:
                for provider in providers:
                    status = self.geoclue.provider_status(provider['object'])
                    if provider['name'].lower() == "gsmloc" and\
                            status in ["error", "unavailable"]:
                        check_cellphone.set_active(False)
                        check_cellphone.set_sensitive(False)
                        break

        # TODO: separate gypsy from gpsd
        if "gpsd" not in provider_name_list:
            if "gypsy" not in provider_name_list:
                check_gps.set_active(False)
                check_gps.set_sensitive(False)
        else:
            if "gps" in self.LOCATION_DETERMINATION_METHOD:
                for provider in providers:
                    status = self.geoclue.provider_status(provider['object'])
                    if provider['name'].lower() in ["gpsd", "gypsy"]:
                        if status in ["available", "acquiring"]:
                            check_gps.set_active(True)
                        else:
                            check_gps.set_active(False)
                            check_gps.set_sensitive(False)
                        break
            else:
                for provider in providers:
                    status = self.geoclue.provider_status(provider['object'])
                    if provider['name'].lower() in ["gpsd", "gypsy"] and\
                            status in ["error", "unavailable"]:
                        check_gps.set_active(False)
                        check_gps.set_sensitive(False)
                        break

        spin_proximityfactor = wTree.get_widget("spin_proximityfactor")
        spin_proximityfactor.set_value(float(self.PROXIMITY_FACTOR))
        spin_proximityfactor.connect("changed",
                                     self.spin_proximityfactor_changed)
        self.tmp_proximityfactor = float(self.PROXIMITY_FACTOR)

        dialog.show_all()

    def spin_proximityfactor_changed(self, spinbutton):
        self.tmp_proximityfactor = spinbutton.get_value()

    def preferences_close(self, dialog, response=None):
        if response == Gtk.ResponseType.OK:
            self.PROXIMITY_FACTOR = float(self.tmp_proximityfactor)
            dialog.destroy()
        else:
            dialog.destroy()

    #=== GEOLOCALIZED PREFERENCES==============================================

    #=== SET TASK LOCATION ====================================================
    def set_task_location(self, widget, plugin_api, location=None):
        wTree = Gtk.glade.XML(self.glade_file, "SetTaskLocation")
        dialog = wTree.get_widget("SetTaskLocation")
        plugin_api.set_parent_window(dialog)

        btn_zoom_in = wTree.get_widget("btn_zoom_in")
        btn_zoom_out = wTree.get_widget("btn_zoom_out")

        dialog_action_area_btn = wTree.get_widget("dialog_action_area_btn")
        btn_ok = wTree.get_widget("btn_ok")
        btn_cancel = wTree.get_widget("btn_cancel")
        btn_close = wTree.get_widget("btn_close")

        self.radiobutton1 = wTree.get_widget("radiobutton1")
        self.radiobutton2 = wTree.get_widget("radiobutton2")
        self.txt_new_tag = wTree.get_widget("txt_new_tag")
        self.cmb_existing_tag = wTree.get_widget("cmb_existing_tag")

        tabela = wTree.get_widget("tabela_set_task")

        vbox_map = wTree.get_widget("vbox_map")
        vbox_opt = wTree.get_widget("vbox_opt")

        champlain_view = champlain.View()
        champlain_view.set_property("scroll-mode",
                                    champlain.SCROLL_MODE_KINETIC)
        # champlain_view.set_property("zoom-on-double-click", False)

        # create a list of the tags and their attributes
        tag_list = []
        for tag in plugin_api.get_tags():
            tmp_tag = {}
            for attr in tag.get_all_attributes():
                if attr == "color":
                    color = self.HTMLColorToRGB(tag.get_attribute(attr))
                    tmp_tag[attr] = color
                    tmp_tag['has_color'] = "yes"
                elif attr == "location":
                    tmp_tag[attr] = eval(tag.get_attribute(attr))
                else:
                    tmp_tag[attr] = tag.get_attribute(attr)
            tag_list.append(tmp_tag)

        # checks if there is one tag with a location
        task_has_location = False
        for tag in tag_list:
            for key, item in tag.items():
                if key == "location":
                    task_has_location = True
                    break

        # set the markers
        layer = MarkerLayer()

        self.marker_list = []
        if task_has_location:
            for tag in tag_list:
                for key, item in tag.items():
                    if key == "location":
                        color = None
                        try:
                            if tag['has_color'] == "yes":
                                color = tag['color']
                        except:
                            # PROBLEM: the tag doesn't have color
                            # Possibility, use a color from another tag
                            pass

                        self.marker_list.append(layer.add_marker(
                            plugin_api.get_task_title(), tag['location'][0],
                            tag['location'][1], color))
        else:
            try:
                if self.location['longitude'] and self.location['latitude']:
                    self.marker_list.append(layer.add_marker(
                        plugin_api.get_task_title(),
                        self.location['latitude'],
                        self.location['longitude']))
            except:
                self.marker_list.append(layer.add_marker(
                    plugin_api.get_task_title(), None, None))

        champlain_view.add_layer(layer)

        embed = clutterGtk.Embed()
        embed.set_size_request(400, 300)

        if not task_has_location:
            # method that will change the marker's position
            champlain_view.set_reactive(True)
            champlain_view.connect("button-release-event",
                                   self.champlain_change_marker,
                                   champlain_view)

        layer.show_all()

        if task_has_location:
            champlain_view.set_property("zoom-level", 9)
        elif self.location:
            champlain_view.set_property("zoom-level", 5)
        else:
            champlain_view.set_property("zoom-level", 1)

        vbox_map.add(embed)

        embed.realize()
        stage = embed.get_stage()
        champlain_view.set_size(400, 300)
        stage.add(champlain_view)

        # connect the toolbar buttons for zoom
        btn_zoom_in.connect("clicked", self.zoom_in, champlain_view)
        btn_zoom_out.connect("clicked", self.zoom_out, champlain_view)

        if task_has_location:
            dialog_action_area_btn.remove(btn_ok)
            dialog_action_area_btn.remove(btn_cancel)
            dialog.connect("response", self.task_location_close)
        else:
            dialog_action_area_btn.remove(btn_close)
            # show a close button or the ok/cancel
            dialog.connect("response", self.set_task_location_close,
                           plugin_api)

        # if there is no location set, we want to set it
        if not task_has_location:
            self.location_defined = False
            if len(plugin_api.get_tags()) > 0:
                liststore = Gtk.ListStore(str)
                self.cmb_existing_tag.set_model(liststore)
                for tag in plugin_api.get_tags():
                    liststore.append([tag.get_attribute("name")])
                self.cmb_existing_tag.set_text_column(0)
                self.cmb_existing_tag.set_active(0)
            else:
                # remove radiobutton2 and the comboboxentry
                tabela.remove(self.radiobutton1)
                tabela.remove(self.radiobutton2)
                tabela.remove(self.cmb_existing_tag)
                label = Gtk.Label()
                label.set_text("Associate with new tag: ")
                tabela.attach(label, 0, 1, 0, 1)
                label.show()
        else:
            self.location_defined = True
            vbox_opt.remove(tabela)
            dialog.set_title("View the task's location")

        dialog.show_all()

        if task_has_location:
            champlain_view.center_on(
                self.marker_list[0].get_property('latitude'),
                self.marker_list[0].get_property('longitude'))
        else:
            try:
                if self.location['longitude'] and self.location['latitude']:
                    champlain_view.center_on(self.location['latitude'],
                                             self.location['longitude'])
            except:
                pass

    def task_location_close(self, dialog, response=None):
        dialog.destroy()

    def set_task_location_close(self, dialog, response=None, plugin_api=None):
        if response == Gtk.ResponseType.OK:
            # ok
            # tries to get the radiobuttons value, witch may not exist
            if not self.location_defined:
                if self.radiobutton1.get_active():
                    # radiobutton1
                    if self.txt_new_tag.get_text().strip() != "":
                        marker_position = (
                            self.marker_list[0].get_property('latitude'),
                            self.marker_list[0].get_property('longitude'))

                        # because users sometimes make mistakes,
                        # I'll check if the tag exists
                        tmp_tag = ""
                        tag_name = self.txt_new_tag.get_text().replace("@",
                                                                       "")
                        tag_name = "@" + tag_name
                        for tag in plugin_api.get_tags():
                            if tag.get_attribute("name") == tag_name:
                                tmp_tag = tag_name
                        if tmp_tag:
                            plugin_api.add_tag_attribute(tag_name,
                                                         "location",
                                                         marker_position)
                        else:
                            plugin_api.insert_tag(tag_name[1:])
                            plugin_api.add_tag_attribute(tag_name,
                                                         "location",
                                                         marker_position)
                        dialog.destroy()
                    else:
                        # does nothing, no tag set.
                        pass
                else:
                    # radiobutton2
                    marker_position = (
                        self.marker_list[0].get_property('latitude'),
                        self.marker_list[0].get_property('longitude'))
                    index = self.cmb_existing_tag.get_active()
                    model = self.cmb_existing_tag.get_model()
                    plugin_api.add_tag_attribute(model[index][0],
                                                 "location", marker_position)
                    dialog.destroy()
        else:
            # cancel
            dialog.destroy()

    def champlain_change_marker(self, widget, event, view):
        if event.button != 1 or event.click_count > 1:
            return False

        (latitude, longitude) = view.get_coords_at(int(event.x), int(event.y))
        self.marker_list[0].set_position(latitude, longitude)

    #=== SET TASK LOCATION ====================================================

    #=== TAG VIEW CONTEXT MENU ================================================
    def on_contextmenu_tag_location(self, widget, plugin_api):
        wTree = Gtk.glade.XML(self.glade_file, "TagLocation")
        dialog = wTree.get_widget("TagLocation")
        plugin_api.set_parent_window(dialog)

        btn_zoom_in = wTree.get_widget("btn_zoom_in")
        btn_zoom_out = wTree.get_widget("btn_zoom_out")
        vbox_map = wTree.get_widget("vbox_map")

        tag = plugin_api.get_tagpopup_tag()
        dialog.set_title(tag.get_attribute("name") + "'s Location")

        # get the tag's location
        try:
            tag_location = eval(tag.get_attribute("location"))
        except:
            tag_location = None

        # get the tag's color
        try:
            tag_color = self.HTMLColorToRGB(tag.get_attribute("color"))
        except:
            tag_color = None

        champlain_view = champlain.View()
        champlain_view.set_property("scroll-mode",
                                    champlain.SCROLL_MODE_KINETIC)

        layer = MarkerLayer()

        marker_tag = None
        if tag_location:
            marker_tag = layer.add_marker(tag.get_attribute("name"),
                                          tag_location[0], tag_location[1],
                                          tag_color)
        else:
            try:
                if self.location['longitude'] and self.location['latitude']:
                    marker_tag = layer.add_marker(tag.get_attribute("name"),
                                                  self.location['latitude'],
                                                  self.location['longitude'],
                                                  tag_color)
            except:
                marker_tag = layer.add_marker(tag.get_attribute("name"),
                                              None, None)

        champlain_view.add_layer(layer)

        embed = clutterGtk.Embed()
        embed.set_size_request(400, 300)

        champlain_view.set_reactive(True)
        champlain_view.connect("button-release-event",
                               self.champlain__tag_change_marker,
                               champlain_view, marker_tag)

        layer.show_all()

        if tag_location:
            champlain_view.set_property("zoom-level", 9)
        elif self.location:
            champlain_view.set_property("zoom-level", 5)
        else:
            champlain_view.set_property("zoom-level", 1)

        vbox_map.add(embed)

        embed.realize()
        stage = embed.get_stage()
        champlain_view.set_size(400, 300)
        stage.add(champlain_view)

        # connect the toolbar buttons for zoom
        btn_zoom_in.connect("clicked", self.zoom_in, champlain_view)
        btn_zoom_out.connect("clicked", self.zoom_out, champlain_view)
        dialog.connect("response", self.tag_location_close, tag, marker_tag)

        dialog.show_all()

        if tag_location:
            champlain_view.center_on(
                marker_tag.get_property('latitude'),
                marker_tag.get_property('longitude'))
        else:
            try:
                if self.location['longitude'] and self.location['latitude']:
                    champlain_view.center_on(self.location['latitude'],
                                             self.location['longitude'])
            except:
                pass

    def champlain__tag_change_marker(self, widget, event, view, marker):
        if event.button != 1 or event.click_count > 1:
            return False

        (latitude, longitude) = view.get_coords_at(int(event.x), int(event.y))
        marker.set_position(latitude, longitude)

    def tag_location_close(self, dialog, response=None, tag=None, marker=None):
        if response == Gtk.ResponseType.OK:
            tag_location = str((marker.get_property('latitude'),
                                marker.get_property('longitude')))
            tag.set_attribute("location", tag_location)
            dialog.destroy()
        else:
            dialog.destroy()

    #=== TAG VIEW CONTEXT MENU ================================================
    def zoom_in(self, widget, view):
        view.zoom_in()

    def zoom_out(self, widget, view):
        view.zoom_out()

    # http://code.activestate.com/recipes/266466/
    # original by Paul Winkler
    def HTMLColorToRGB(self, colorstring):
        """ convert #RRGGBB to a clutter color var """
        colorstring = colorstring.strip()
        if colorstring[0] == '#':
            colorstring = colorstring[1:]
        if len(colorstring) != 6:
            raise ValueError(
                "input #%s is not in #RRGGBB format" % colorstring)
        r, g, b = colorstring[:2], colorstring[2:4], colorstring[4:]
        r, g, b = [int(n, 16) for n in (r, g, b)]
        return Clutter.Color(r, g, b)<|MERGE_RESOLUTION|>--- conflicted
+++ resolved
@@ -69,16 +69,10 @@
         # create the pixbuf with the icon and it's size.
         # 24,24 is the TaskEditor's toolbar icon size
         image_assign_location_path = os.path.join(self.plugin_path,
-<<<<<<< HEAD
-                                    "icons/hicolor/16x16/assign-location.png")
-        pixbug_assign_location = GdkPixbuf.Pixbuf.new_from_file_at_size(
-                                    image_assign_location_path, 16, 16)
-=======
                                                   "icons/hicolor/16x16/assign\
                                                   -location.png")
-        pixbug_assign_location = gtk.gdk.pixbuf_new_from_file_at_size(
+        pixbug_assign_location = GdkPixbuf.Pixbuf.new_from_file_at_size(
             image_assign_location_path, 16, 16)
->>>>>>> d21da10d
 
         image_assign_location = Gtk.Image()
         image_assign_location.set_from_pixbuf(pixbug_assign_location)
@@ -207,16 +201,10 @@
 
     def onTaskOpened(self, plugin_api):
         image_geolocalization_path = os.path.join(self.plugin_path,
-<<<<<<< HEAD
-                           "icons/hicolor/24x24/geolocalization.png")
-        pixbuf_geolocalization = GdkPixbuf.Pixbuf.new_from_file_at_size(
-                            image_geolocalization_path, 24, 24)
-=======
                                                   "icons/hicolor/24x24/\
                                                   geolocalization.png")
-        pixbuf_geolocalization = gtk.gdk.pixbuf_new_from_file_at_size(
+        pixbuf_geolocalization = GdkPixbuf.Pixbuf.new_from_file_at_size(
             image_geolocalization_path, 24, 24)
->>>>>>> d21da10d
 
         # create the image and associate the pixbuf
         icon_geolocalization = Gtk.Image()
@@ -229,11 +217,7 @@
         btn_location_view.set_label("Location View")
 
         self.task_separator = plugin_api.add_task_toolbar_item(
-<<<<<<< HEAD
-                            Gtk.SeparatorToolItem())
-=======
-            gtk.SeparatorToolItem())
->>>>>>> d21da10d
+            Gtk.SeparatorToolItem())
 
         btn_set_location = Gtk.ToolButton()
         btn_set_location.set_icon_widget(icon_geolocalization)
