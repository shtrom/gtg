#!/usr/bin/env python
# -*- coding: utf-8 -*-
# -----------------------------------------------------------------------------
# Gettings Things Gnome! - a personnal organizer for the GNOME desktop
# Copyright (c) 2008-2009 - Lionel Dricot & Bertrand Rousseau
#
# This program is free software: you can redistribute it and/or modify it under
# the terms of the GNU General Public License as published by the Free Software
# Foundation, either version 3 of the License, or (at your option) any later
# version.
#
# This program is distributed in the hope that it will be useful, but WITHOUT
# ANY WARRANTY; without even the implied warranty of MERCHANTABILITY or FITNESS
# FOR A PARTICULAR PURPOSE. See the GNU General Public License for more
# details.
#
# You should have received a copy of the GNU General Public License along with
# this program.  If not, see <http://www.gnu.org/licenses/>.
#
#==============================================================================
#
# Getting things Gnome!: a gtd-inspired organizer for GNOME
#
# @author : B. Rousseau, L. Dricot
# @date   : November 2008
#
#   main.py contains the configuration and data structures loader
#   taskbrowser.py contains the main GTK interface for the tasklist
#   task.py contains the implementation of a task and a project
#   taskeditor contains the GTK interface for task editing
#       (it's the window you see when writing a task)
#   backends/xml_backend.py is the way to store tasks and project in XML
#
#   tid stand for "Task ID"
#   pid stand for "Project ID"
#   uid stand for "Universal ID" which is generally the tuple [pid,tid]
#
#   Each id are *strings*
#   tid are the form "X@Y" where Y is the pid.
#   For example : 21@2 is the 21th task of the 2nd project
#   This way, we are sure that a tid is unique accross multiple projects
#
#==============================================================================

<<<<<<< HEAD
# === IMPORT ==================================================================
import os
import sys
=======
#=== IMPORT ===================================================================
import sys
import os
>>>>>>> b78deae6

# Our own imports
from GTG import _
from GTG.taskbrowser.browser import TaskBrowser
from GTG.core.datastore import DataStore
from GTG.core.dbuswrapper import DBusTaskWrapper
from GTG.core import CoreConfig

<<<<<<< HEAD
# === OBJECTS =================================================================

# Code borrowed from Specto. Avoid having multiples instances of gtg reading
# the same tasks. That's why we put the pid file in the data directory: we
# allow one instance of gtg by data directory.

=======
#=== OBJECTS ==================================================================

#code borrowed from Specto. Avoid having multiples instances of gtg
#reading the same tasks
#that's why we put the pid file in the data directory :
#we allow one instance of gtg by data directory.

>>>>>>> b78deae6
def check_instance(directory):
    """Check if gtg is already running."""
    pidfile = directory + "gtg.pid"
    if not os.path.exists(pidfile):
        f = open(pidfile, "w")
        f.close()
    os.chmod(pidfile, 0600)

    # See if gtg is already running.
    f = open(pidfile, "r")
    pid = f.readline()
    f.close()
    if pid:
        p = os.system("ps --no-heading --pid " + pid)
        p_name = os.popen("ps -f --pid " + pid).read()
        if p == 0 and "gtg" in p_name:
            print _("gtg is already running!")
            # TODO: expose the browser (will be possible when we have dbus)
            sys.exit(0)

    # Write the pid file.
    f = open(pidfile, "w")
    f.write(str(os.getpid()))
    f.close()

<<<<<<< HEAD
# === MAIN CLASS ==============================================================
=======
#=== MAIN CLASS ===============================================================
>>>>>>> b78deae6

def main():
    config = CoreConfig()
    check_instance(config.DATA_DIR)
    backends_list = config.get_backends_list()

    # Load data store
    ds = DataStore()
<<<<<<< HEAD

    for backend_dict in backends_list:
        ds.register_backend(backend_dict)

    # Save directly the backends to be sure to write projects.xml.
=======
    
    for backend_dic in backends_list:
        ds.register_backend(backend_dic)
    
    #save directly the backends to be sure to write projects.xml
>>>>>>> b78deae6
    config.save_datastore(ds)

    # Launch task browser
    req = ds.get_requester()
    tb = TaskBrowser(req, config.conf_dict)
    DBusTaskWrapper(req, tb)
    tb.main()

    # Ideally we should load window geometry configuration from a config.
    # backend like gconf at some point, and restore the appearance of the
    # application as the user last exited it.

    # Ending the application: we save configuration
    config.save_config()
    config.save_datastore(ds)

<<<<<<< HEAD
# === EXECUTION ===============================================================
=======
#=== EXECUTION ================================================================
>>>>>>> b78deae6

if __name__ == "__main__":
    main()<|MERGE_RESOLUTION|>--- conflicted
+++ resolved
@@ -42,31 +42,17 @@
 #
 #==============================================================================
 
-<<<<<<< HEAD
-# === IMPORT ==================================================================
-import os
-import sys
-=======
 #=== IMPORT ===================================================================
 import sys
 import os
->>>>>>> b78deae6
 
-# Our own imports
+#our own imports
 from GTG import _
 from GTG.taskbrowser.browser import TaskBrowser
 from GTG.core.datastore import DataStore
 from GTG.core.dbuswrapper import DBusTaskWrapper
 from GTG.core import CoreConfig
 
-<<<<<<< HEAD
-# === OBJECTS =================================================================
-
-# Code borrowed from Specto. Avoid having multiples instances of gtg reading
-# the same tasks. That's why we put the pid file in the data directory: we
-# allow one instance of gtg by data directory.
-
-=======
 #=== OBJECTS ==================================================================
 
 #code borrowed from Specto. Avoid having multiples instances of gtg
@@ -74,7 +60,6 @@
 #that's why we put the pid file in the data directory :
 #we allow one instance of gtg by data directory.
 
->>>>>>> b78deae6
 def check_instance(directory):
     """Check if gtg is already running."""
     pidfile = directory + "gtg.pid"
@@ -83,7 +68,7 @@
         f.close()
     os.chmod(pidfile, 0600)
 
-    # See if gtg is already running.
+    #see if gtg is already running
     f = open(pidfile, "r")
     pid = f.readline()
     f.close()
@@ -92,42 +77,30 @@
         p_name = os.popen("ps -f --pid " + pid).read()
         if p == 0 and "gtg" in p_name:
             print _("gtg is already running!")
-            # TODO: expose the browser (will be possible when we have dbus)
+            #todo : expose the browser (will be possible when we have dbus)
             sys.exit(0)
-
-    # Write the pid file.
+            
+    #write the pid file
     f = open(pidfile, "w")
     f.write(str(os.getpid()))
     f.close()
 
-<<<<<<< HEAD
-# === MAIN CLASS ==============================================================
-=======
 #=== MAIN CLASS ===============================================================
->>>>>>> b78deae6
 
 def main():
     config = CoreConfig()
     check_instance(config.DATA_DIR)
     backends_list = config.get_backends_list()
-
+    
     # Load data store
     ds = DataStore()
-<<<<<<< HEAD
-
-    for backend_dict in backends_list:
-        ds.register_backend(backend_dict)
-
-    # Save directly the backends to be sure to write projects.xml.
-=======
     
     for backend_dic in backends_list:
         ds.register_backend(backend_dic)
     
     #save directly the backends to be sure to write projects.xml
->>>>>>> b78deae6
     config.save_datastore(ds)
-
+        
     # Launch task browser
     req = ds.get_requester()
     tb = TaskBrowser(req, config.conf_dict)
@@ -142,11 +115,7 @@
     config.save_config()
     config.save_datastore(ds)
 
-<<<<<<< HEAD
-# === EXECUTION ===============================================================
-=======
 #=== EXECUTION ================================================================
->>>>>>> b78deae6
 
 if __name__ == "__main__":
     main()